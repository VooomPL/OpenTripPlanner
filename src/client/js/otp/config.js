otp.config = {
    //If enabled it shows popup window with all planner responses in JSON
    //Can be also enabled in URL parameters as ?debug=true
    debug: false,
    //If enabled it shows inspector layers overlays which can be used for Graph
    //debugging
    //Can be also enabled in URL parameters as ?debug_layers=true
    debug_layers: false,

    //This is default locale when wanted locale isn't found
    //Locale language is set based on wanted language in url >
    //user cookie > language set in browser (Not accept-language) 
    locale: otp.locale.English,

    //All avalible locales
    //key is translation name. Must be the same as po file or .json file
    //value is name of settings file for localization in locale subfolder
    //File should be loaded in index.html
    locales : {
        'en': otp.locale.English,
        'de': otp.locale.German,
        'pl': otp.locale.Polish,
        'sl': otp.locale.Slovenian,
        'fr': otp.locale.French,
        'it': otp.locale.Italian,
<<<<<<< HEAD
        'es': otp.locale.Spanish,
        'ca_ES': otp.locale.Catalan
=======
        'ca_ES': otp.locale.Catalan,
		'pt': otp.locale.Portuguese
>>>>>>> c3116b78
    },

    languageChooser : function() {
        var active_locales = _.values(otp.config.locales);
        var str = "<ul>";
        var localesLength = active_locales.length;
        var param_name = i18n.options.detectLngQS;
        for (var i = 0; i < localesLength; i++) {
            var current_locale = active_locales[i];
            var url_param = {};
            url_param[param_name] = current_locale.config.locale_short;
            str += '<li><a href="?' + $.param(url_param) + '">' + current_locale.config.name + ' (' + current_locale.config.locale_short + ')</a></li>';
        }
        str += "</ul>";
        return str;
    },


    /**
     * The OTP web service locations
     */
    hostname : "",
    //municoderHostname : "http://localhost:8080",
    //datastoreUrl : 'http://localhost:9000',
    // In the 0.10.x API the base path is "otp-rest-servlet/ws"
    // From 0.11.x onward the routerId is a required part of the base path.
    // If using a servlet container, the OTP WAR should be deployed to context path /otp
    restService: "otp/routers/default",

    /**
     * Base layers: the base map tile layers available for use by all modules.
     * Expressed as an array of objects, where each object has the following 
     * fields:
     *   - name: <string> a unique name for this layer, used for both display
     *       and internal reference purposes
     *   - tileUrl: <string> the map tile service address (typically of the
     *       format 'http://{s}.yourdomain.com/.../{z}/{x}/{y}.png')
     *   - attribution: <string> the attribution text for the map tile data
     *   - [subdomains]: <array of strings> a list of tileUrl subdomains, if
     *       applicable
     *       
     */

    baseLayers: [
        {
            name: 'Stamen Terrain',
            tileUrl: 'http://tile.stamen.com/terrain/{z}/{x}/{y}.png',
            attribution : 'Map tiles by <a href="http://stamen.com">Stamen Design</a>, under <a href="http://creativecommons.org/licenses/by/3.0">CC BY 3.0</a>. Data by <a href="http://openstreetmap.org">OpenStreetMap</a>, under <a href="http://www.openstreetmap.org/copyright">ODbL</a>.'
        },
        {
            name: 'Carto Positron',
            tileUrl: 'http://{s}.basemaps.cartocdn.com/light_all/{z}/{x}/{y}.png',
            attribution : 'Map tiles by Carto/MapZen. Map data by <a href="http://openstreetmap.org">OpenStreetMap</a>, under <a href="http://www.openstreetmap.org/copyright">ODbL</a>.'
        },
        {
            name: 'Transport Tiles',
            tileUrl: 'http://{s}.tile.thunderforest.com/transport/{z}/{x}/{y}.png',
            subdomains : ['a','b','c'],
            attribution: 'Data from <a href="http://www.openstreetmap.org/" target="_blank">OpenStreetMap</a> and contributors. Tiles from <a href="http://www.thunderforest.com/transport/">Andy Allan</a>'
        },
        {
            name: 'Stamen Toner Lite',
            tileUrl: 'http://tile.stamen.com/toner-lite/{z}/{x}/{y}.png',
            attribution : 'Map tiles by <a href="http://stamen.com">Stamen Design</a>, under <a href="http://creativecommons.org/licenses/by/3.0">CC BY 3.0</a>. Data by <a href="http://openstreetmap.org">OpenStreetMap</a>, under <a href="http://www.openstreetmap.org/copyright">ODbL</a>.'
        },
        {
            name: 'Carto Dark Matter',
            tileUrl: 'http://{s}.basemaps.cartocdn.com/dark_all/{z}/{x}/{y}.png',
            attribution : 'Map tiles by Carto/MapZen. Map data by <a href="http://openstreetmap.org">OpenStreetMap</a>, under <a href="http://www.openstreetmap.org/copyright">ODbL</a>.'
        },
        {
            name: 'OSM Standard Tiles',
            tileUrl: 'https://a.tile.openstreetmap.org/{z}/{x}/{y}.png',
            attribution : 'Map data and tiles © OpenStreetMap contributors'
        }
    ],
    

    /**
     * Map start location and zoom settings: by default, the client uses the
     * OTP routerInfo API call to center and zoom the map. The following
     * properties, when set, override that behavioir.
     */
     
    // initLatLng : new L.LatLng(<lat>, <lng>),
    // initZoom : 14,
    // minZoom : 10,
    // maxZoom : 20,
    
    /* Whether the map should be moved to contain the full itinerary when a result is received. */
    zoomToFitResults    : false,

    /**
     * Site name / description / branding display options
     */

    siteName            : "My OTP Instance",
    siteDescription     : "An OpenTripPlanner deployment.",
    logoGraphic         : 'images/otp_logo_darkbg_40px.png',
    // bikeshareName    : "",
    //Enable this if you want to show frontend language chooser
    showLanguageChooser : true,

    showLogo            : true,
    showTitle           : true,
    showModuleSelector  : true,
    metric              : false,


    /**
     * Modules: a list of the client modules to be loaded at startup. Expressed
     * as an array of objects, where each object has the following fields:
     *   - id: <string> a unique identifier for this module
     *   - className: <string> the name of the main class for this module; class
     *       must extend otp.modules.Module
     *   - [defaultBaseLayer] : <string> the name of the map tile base layer to
     *       used by default for this module
     *   - [isDefault]: <boolean> whether this module is shown by default;
     *       should only be 'true' for one module
     */
    
    modules : [
        {
            id : 'planner',
            className : 'otp.modules.multimodal.MultimodalPlannerModule',
            defaultBaseLayer : 'Stamen Terrain',
            isDefault: true
        },
        {
            id : 'analyst',
            className : 'otp.modules.analyst.AnalystModule'
        }
    ],
    
    
    /**
     * Geocoders: a list of supported geocoding services available for use in
     * address resolution. Expressed as an array of objects, where each object
     * has the following fields:
     *   - name: <string> the name of the service to be displayed to the user
     *   - className: <string> the name of the class that implements this service
     *   - url: <string> the location of the service's API endpoint
     *   - addressParam: <string> the name of the API parameter used to pass in
     *       the user-specifed address string
     */

    geocoders : [
        {
            name: 'OTP built-in geocoder',
            className: 'otp.core.GeocoderBuiltin'
            // URL and query parameter do not need to be set for built-in geocoder.
        }
    ],

    

    //This is shown if showLanguageChooser is true
    infoWidgetLangChooser : {
        title: '<img src="/images/language_icon.svg" onerror="this.onerror=\'\';this.src=\'/images/language_icon.png\'" width="30px" height="30px"/>', 
        languages: true
    },
    
    
    /**
     * Support for the "AddThis" display for sharing to social media sites, etc.
     */
     
    showAddThis     : false,
    //addThisPubId    : 'your-addthis-id',
    //addThisTitle    : 'Your title for AddThis sharing messages',


    /**
     * Formats to use for date and time displays, expressed as ISO-8601 strings.
     */    
     
    timeFormat  : "h:mma",
    dateFormat  : "MMM Do YYYY"

};
var options = {
	resGetPath: 'js/otp/locale/__lng__.json',
	fallbackLng: 'en',
        nsseparator: ';;', //Fixes problem when : is in translation text
        keyseparator: '_|_',
	preload: ['en'],
        //TODO: Language choosing works only with this disabled
        /*lng: otp.config.locale_short,*/
        /*postProcess: 'add_nekaj', //Adds | around every string that is translated*/
        /*shortcutFunction: 'sprintf',*/
        /*postProcess: 'sprintf',*/
	debug: true,
	getAsync: false, //TODO: make async
	fallbackOnEmpty: true,
};
var _tr = null; //key
var ngettext = null; // singular, plural, value
var pgettext = null; // context, key
var npgettext = null; // context, singular, plural, value

i18n.addPostProcessor('add_nekaj', function(val, key, opts) {
    return "|"+val+"|";
});

i18n.init(options, function(t) {
    //Sets locale and metric based on currently selected/detected language
    if (i18n.lng() in otp.config.locales) {
        otp.config.locale = otp.config.locales[i18n.lng()];
        otp.config.metric = otp.config.locale.config.metric;
        //Conditionally load datepicker-lang.js?
    } 

    //Use infoWidgets from locale
    //Default locale is English which has infoWidgets
    if ("infoWidgets" in otp.config.locale) {
        otp.config.infoWidgets=otp.config.locale.infoWidgets;
    } else {
        otp.config.infoWidgets=otp.locale.English.infoWidgets;
    }

    if (otp.config.showLanguageChooser) {
        otp.config.infoWidgets.push(otp.config.infoWidgetLangChooser);
    }
    //Accepts Key, value or key, value1 ... valuen
    //Key is string to be translated
    //Value is used for sprintf parameter values
    //http://www.diveintojavascript.com/projects/javascript-sprintf
    //Value is optional and can be one parameter as javascript object if key
    //has named parameters
    //Or can be multiple parameters if used as positional sprintf parameters
    _tr = function() {
        var arg_length = arguments.length;
        //Only key
        if (arg_length == 1) {
            key = arguments[0];
            return t(key); 
        //key with sprintf values
        } else if (arg_length > 1) {
            key = arguments[0];
            values = [];
            for(var i = 1; i < arg_length; i++) {
                values.push(arguments[i]);
            }
            return t(key, {postProcess: 'sprintf', sprintf: values}); 
        } else {
            console.error("_tr function doesn't have an argument");
            return "";
        }
    };
    ngettext = function(singular, plural, value) {
        return t(singular, {count: value, postProcess: 'sprintf', sprintf: [value]});
    };
    pgettext = function(context, key) {
        return t(key, {context: context});
    };
    npgettext = function(context, singular, plural, value) {
        return t(singular, {context: context,
                 count: value,
                 postProcess: 'sprintf',
                 sprintf: [value]});
    };

});

otp.config.modes = {
    //TRANSLATORS: Travel by: mode of transport (Used in selection in Travel
    //Options widgets)
        "TRANSIT,WALK"        : _tr("Transit"), 
    //TRANSLATORS: Travel by: mode of transport (Used in selection in Travel
    //Options widgets)
        "BUS,WALK"         : _tr("Bus Only"), 
    //TRANSLATORS: Travel by: mode of transport (Used in selection in Travel
    //Options widgets)
        "TRAM,RAIL,SUBWAY,FUNICULAR,GONDOLA,WALK"       : _tr("Rail Only"), 
    //TRANSLATORS: Travel by: mode of transport (Used in selection in Travel
    //Options widgets)
        "AIRPLANE,WALK"       : _tr("Airplane Only"),
    //TRANSLATORS: Travel by: mode of transport (Used in selection in Travel
    //Options widgets)
        "BICYCLE"             : _tr('Bicycle Only'),
    //TRANSLATORS: Travel by: mode of transport (Used in selection in Travel
    //Options widgets)
        "TRANSIT,BICYCLE"     : _tr("Bicycle &amp; Transit"),
    //TRANSLATORS: Travel by: mode of transport (Used in selection in Travel
    //Options widgets)
        "WALK"                : _tr('Walk Only'),
    //TRANSLATORS: Travel by: mode of transport (Used in selection in Travel
    //Options widgets)
        "CAR"                 : _tr('Drive Only'),
    //TRANSLATORS: Travel by: mode of transport (Used in selection in Travel
    //Options widgets)
    "CAR_PARK,WALK,TRANSIT"     : _tr('Park and Ride'),
    //TRANSLATORS: Travel by: mode of transport (Used in selection in Travel
    //Options widgets) http://en.wikipedia.org/wiki/Park_and_ride#Kiss_and_ride
    "CAR,WALK,TRANSIT"          : _tr('Kiss and Ride'),
    //TRANSLATORS: Travel by: mode of transport (Used in selection in Travel
    //Options widgets) (Park bicycle at Public transit station and take a
    //transit
    "BICYCLE_PARK,WALK,TRANSIT" : _tr('Bike and Ride'),
    //uncomment only if bike rental exists in a map
    // TODO: remove this hack, and provide code that allows the mode array to be configured with different transit modes.
    //       (note that we've been broken for awhile here, since many agencies don't have a 'Train' mode either...this needs attention)
    // IDEA: maybe we start with a big array (like below), and the pull out modes from this array when turning off various modes...
    //TRANSLATORS: Travel by: mode of transport (Used in selection in Travel
    //Options widgets)
    //    'WALK,BICYCLE_RENT'        :_tr('Rented Bicycle'),
    //TRANSLATORS: Travel by: mode of transport (Used in selection in Travel
    //Options widgets)
    //    'TRANSIT,WALK,BICYCLE_RENT': _tr('Transit & Rented Bicycle')
    };<|MERGE_RESOLUTION|>--- conflicted
+++ resolved
@@ -23,13 +23,8 @@
         'sl': otp.locale.Slovenian,
         'fr': otp.locale.French,
         'it': otp.locale.Italian,
-<<<<<<< HEAD
         'es': otp.locale.Spanish,
-        'ca_ES': otp.locale.Catalan
-=======
-        'ca_ES': otp.locale.Catalan,
-		'pt': otp.locale.Portuguese
->>>>>>> c3116b78
+		    'pt': otp.locale.Portuguese
     },
 
     languageChooser : function() {
