package org.opentripplanner.updater.vehicle_sharing.vehicles_positions;

import org.junit.Before;
import org.junit.Test;
import org.opentripplanner.hasura_client.hasura_objects.Vehicle;
import org.opentripplanner.hasura_client.mappers.VehiclePositionsMapper;
import org.opentripplanner.routing.core.vehicle_sharing.*;

import java.util.Collections;
import java.util.List;

import static org.junit.Assert.*;

public class VehiclePositionsMapperTest {

    private VehiclePositionsMapper mapper;

    private Provider provider;

    private Vehicle emptyVehicle, defaultVehicle;

    @Before
    public void setUp() {
        mapper = new VehiclePositionsMapper();

        emptyVehicle = new Vehicle();


        provider = new Provider(1, "NextBike");


        defaultVehicle = new Vehicle();
        defaultVehicle.setProvider(provider);
        defaultVehicle.setProviderVehicleId("1234");
        defaultVehicle.setLongitude(1.0);
        defaultVehicle.setLatitude(2.0);
        defaultVehicle.setFuelType("fossil");
        defaultVehicle.setGearbox("manual");
        defaultVehicle.setRange(15.0);

    }

    @Test
    public void shouldOmitVehicleWithoutProvider() {
        // when
        List<VehicleDescription> vehicleDescriptions = mapper.map(Collections.singletonList(emptyVehicle));

        // then
        assertTrue(vehicleDescriptions.isEmpty());
        assertTrue(mapper.getNumberOfMappedVehiclesPerProvider().isEmpty());
    }

    @Test
    public void shouldOmitVehicleWithoutVehicleType() {
        // given
        emptyVehicle.setProvider(provider);

        // when
        List<VehicleDescription> vehicleDescriptions = mapper.map(Collections.singletonList(emptyVehicle));

        // then
        assertTrue(vehicleDescriptions.isEmpty());
        assertTrue(mapper.getNumberOfMappedVehiclesPerProvider().isEmpty());
    }

    @Test
    public void shouldCreateProperCarDescription() {
        // given
        defaultVehicle.setType("car");

        // when
        List<VehicleDescription> vehicleDescriptions = mapper.map(Collections.singletonList(defaultVehicle));

        // then
        assertEquals(1, vehicleDescriptions.size());
        assertTrue(vehicleDescriptions.get(0) instanceof CarDescription);
        assertEquals(1, mapper.getNumberOfMappedVehiclesPerProvider().size());
        assertTrue(mapper.getNumberOfMappedVehiclesPerProvider().containsKey(new Provider(1, "NextBike")));
        assertEquals(new Long(1), mapper.getNumberOfMappedVehiclesPerProvider().get(new Provider(1, "NextBike")));
        CarDescription car = (CarDescription) vehicleDescriptions.get(0);

        assertBasicVehicleFieldsAreEqual(car);
    }

    @Test
    public void shouldCreateProperMotorbikeDescription() {
        // given
        defaultVehicle.setType("scooter");

        // when
        List<VehicleDescription> vehicleDescriptions = mapper.map(Collections.singletonList(defaultVehicle));

        // then
        assertEquals(1, vehicleDescriptions.size());
        assertTrue(vehicleDescriptions.get(0) instanceof MotorbikeDescription);
        assertEquals(1, mapper.getNumberOfMappedVehiclesPerProvider().size());
        assertTrue(mapper.getNumberOfMappedVehiclesPerProvider().containsKey(new Provider(1, "NextBike")));
        assertEquals(new Long(1), mapper.getNumberOfMappedVehiclesPerProvider().get(new Provider(1, "NextBike")));
        MotorbikeDescription motorbike = (MotorbikeDescription) vehicleDescriptions.get(0);

        assertBasicVehicleFieldsAreEqual(motorbike);
    }

    @Test
    public void shouldCreateProperKickScooterDescription() {
        // given
        defaultVehicle.setType("un-pedal-scooter");

        // when
        List<VehicleDescription> vehicleDescriptions = mapper.map(Collections.singletonList(defaultVehicle));

        // then
        assertEquals(1, vehicleDescriptions.size());
        assertTrue(vehicleDescriptions.get(0) instanceof KickScooterDescription);
        assertEquals(1, mapper.getNumberOfMappedVehiclesPerProvider().size());
        assertTrue(mapper.getNumberOfMappedVehiclesPerProvider().containsKey(new Provider(1, "NextBike")));
        assertEquals(new Long(1), mapper.getNumberOfMappedVehiclesPerProvider().get(new Provider(1, "NextBike")));
        KickScooterDescription kickscooter = (KickScooterDescription) vehicleDescriptions.get(0);

        assertBasicVehicleFieldsAreEqual(kickscooter);
    }

    @Test
    public void shouldAllowNullsInSomeFields() {
        // given
        emptyVehicle.setProvider(provider);
        emptyVehicle.setType("car");

        // when
        List<VehicleDescription> vehicleDescriptions = mapper.map(Collections.singletonList(emptyVehicle));

        // then
        assertEquals(1, vehicleDescriptions.size());
        assertTrue(vehicleDescriptions.get(0) instanceof CarDescription);
        CarDescription car = (CarDescription) vehicleDescriptions.get(0);

        assertNull(car.getProviderVehicleId());
        assertNull(car.getFuelType());
        assertNull(car.getGearbox());
        assertEquals(200000.0, car.getRangeInMeters(), 0.1); // default range if fetched null from database
    }

<<<<<<< HEAD
    @Test
    public void shouldNotMapVehicleIfProviderIsUnavailable() {
        // given
        provider.setAvailable(false);

        // when
        List<VehicleDescription> vehicleDescriptions = mapper.map(Collections.singletonList(defaultVehicle));

        // then
        assertTrue(vehicleDescriptions.isEmpty());
        assertTrue(mapper.getNumberOfMappedVehiclesPerProvider().isEmpty());
    }

=======
>>>>>>> 373f2607
    private void assertBasicVehicleFieldsAreEqual(VehicleDescription vehicleDescription) {
        assertEquals(defaultVehicle.getProvider().getProviderId(), vehicleDescription.getProvider().getProviderId());
        assertEquals(defaultVehicle.getProvider().getProviderName(), vehicleDescription.getProvider().getProviderName());
        assertEquals(defaultVehicle.getProviderVehicleId(), vehicleDescription.getProviderVehicleId());
        assertEquals(defaultVehicle.getLongitude(), vehicleDescription.getLongitude(), 0.1);
        assertEquals(defaultVehicle.getLatitude(), vehicleDescription.getLatitude(), 0.1);
        assertEquals(FuelType.FOSSIL, vehicleDescription.getFuelType());
        assertEquals(Gearbox.MANUAL, vehicleDescription.getGearbox());
        assertEquals(15000.0, vehicleDescription.getRangeInMeters(), 0.1);
    }
}<|MERGE_RESOLUTION|>--- conflicted
+++ resolved
@@ -5,6 +5,8 @@
 import org.opentripplanner.hasura_client.hasura_objects.Vehicle;
 import org.opentripplanner.hasura_client.mappers.VehiclePositionsMapper;
 import org.opentripplanner.routing.core.vehicle_sharing.*;
+import org.opentripplanner.updater.vehicle_sharing.vehicles_positions.SharedVehiclesApiResponse.Vehicle;
+import org.opentripplanner.updater.vehicle_sharing.vehicles_positions.SharedVehiclesApiResponse.VehicleProvider;
 
 import java.util.Collections;
 import java.util.List;
@@ -47,7 +49,6 @@
 
         // then
         assertTrue(vehicleDescriptions.isEmpty());
-        assertTrue(mapper.getNumberOfMappedVehiclesPerProvider().isEmpty());
     }
 
     @Test
@@ -60,7 +61,6 @@
 
         // then
         assertTrue(vehicleDescriptions.isEmpty());
-        assertTrue(mapper.getNumberOfMappedVehiclesPerProvider().isEmpty());
     }
 
     @Test
@@ -74,9 +74,6 @@
         // then
         assertEquals(1, vehicleDescriptions.size());
         assertTrue(vehicleDescriptions.get(0) instanceof CarDescription);
-        assertEquals(1, mapper.getNumberOfMappedVehiclesPerProvider().size());
-        assertTrue(mapper.getNumberOfMappedVehiclesPerProvider().containsKey(new Provider(1, "NextBike")));
-        assertEquals(new Long(1), mapper.getNumberOfMappedVehiclesPerProvider().get(new Provider(1, "NextBike")));
         CarDescription car = (CarDescription) vehicleDescriptions.get(0);
 
         assertBasicVehicleFieldsAreEqual(car);
@@ -93,9 +90,6 @@
         // then
         assertEquals(1, vehicleDescriptions.size());
         assertTrue(vehicleDescriptions.get(0) instanceof MotorbikeDescription);
-        assertEquals(1, mapper.getNumberOfMappedVehiclesPerProvider().size());
-        assertTrue(mapper.getNumberOfMappedVehiclesPerProvider().containsKey(new Provider(1, "NextBike")));
-        assertEquals(new Long(1), mapper.getNumberOfMappedVehiclesPerProvider().get(new Provider(1, "NextBike")));
         MotorbikeDescription motorbike = (MotorbikeDescription) vehicleDescriptions.get(0);
 
         assertBasicVehicleFieldsAreEqual(motorbike);
@@ -112,11 +106,7 @@
         // then
         assertEquals(1, vehicleDescriptions.size());
         assertTrue(vehicleDescriptions.get(0) instanceof KickScooterDescription);
-        assertEquals(1, mapper.getNumberOfMappedVehiclesPerProvider().size());
-        assertTrue(mapper.getNumberOfMappedVehiclesPerProvider().containsKey(new Provider(1, "NextBike")));
-        assertEquals(new Long(1), mapper.getNumberOfMappedVehiclesPerProvider().get(new Provider(1, "NextBike")));
         KickScooterDescription kickscooter = (KickScooterDescription) vehicleDescriptions.get(0);
-
         assertBasicVehicleFieldsAreEqual(kickscooter);
     }
 
@@ -140,7 +130,6 @@
         assertEquals(200000.0, car.getRangeInMeters(), 0.1); // default range if fetched null from database
     }
 
-<<<<<<< HEAD
     @Test
     public void shouldNotMapVehicleIfProviderIsUnavailable() {
         // given
@@ -154,8 +143,6 @@
         assertTrue(mapper.getNumberOfMappedVehiclesPerProvider().isEmpty());
     }
 
-=======
->>>>>>> 373f2607
     private void assertBasicVehicleFieldsAreEqual(VehicleDescription vehicleDescription) {
         assertEquals(defaultVehicle.getProvider().getProviderId(), vehicleDescription.getProvider().getProviderId());
         assertEquals(defaultVehicle.getProvider().getProviderName(), vehicleDescription.getProvider().getProviderName());
