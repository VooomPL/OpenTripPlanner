--- conflicted
+++ resolved
@@ -31,12 +31,6 @@
 
     private static final CarDescription CAR = new CarDescription("1", 0, 0, FuelType.ELECTRIC, Gearbox.AUTOMATIC, new Provider(2, "PANEK"));
 
-<<<<<<< HEAD
-=======
-    private final List<SingleParkingZone> parkingZonesEnabled = singletonList(new SingleParkingZone(1, VehicleType.CAR));
-    private final List<SingleParkingZone> parkingZonesForEdge = singletonList(new SingleParkingZone(1, VehicleType.CAR));
-
->>>>>>> 516bd12f
     private Graph graph;
     private ToStreetEdgeLinker toStreetEdgeLinker;
     private ToTransitStopLinker toTransitStopLinker;
