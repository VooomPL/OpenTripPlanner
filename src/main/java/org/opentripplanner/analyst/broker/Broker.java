--- conflicted
+++ resolved
@@ -172,14 +172,10 @@
         if (workOffline == null) workOffline = true;
         this.workOffline = workOffline;
 
-<<<<<<< HEAD
         workerName = brokerConfig.getProperty("worker-name") != null ? brokerConfig.getProperty("worker-name") : "analyst-worker";
         project = brokerConfig.getProperty("project") != null ? brokerConfig.getProperty("project") : "analyst";
 
-        this.maxWorkers = brokerConfig.getProperty("max-workers") != null ? Integer.parseInt(brokerConfig.getProperty("max-workers")) : 4   ;
-=======
-        this.maxWorkers = brokerConfig.getProperty("max-workers") != null ? Integer.parseInt(brokerConfig.getProperty("max-workers")) : 20;
->>>>>>> c9682054
+        this.maxWorkers = brokerConfig.getProperty("max-workers") != null ? Integer.parseInt(brokerConfig.getProperty("max-workers")) : 4;
 
         ec2 = new AmazonEC2Client();
     }
