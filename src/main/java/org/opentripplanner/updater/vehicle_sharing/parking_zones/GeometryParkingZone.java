--- conflicted
+++ resolved
@@ -20,37 +20,9 @@
     private final List<Geometry> geometriesAllowed;
 
     private final List<Geometry> geometriesDisallowed;
-<<<<<<< HEAD
-
-    public GeometryParkingZone(int providerId, VehicleType vehicleType, List<Geometry> geometriesAllowed,
-                               List<Geometry> geometriesDisallowed
-    ) {
-        this.providerId = providerId;
-        this.vehicleType = vehicleType;
-        this.geometriesAllowed = geometriesAllowed;
-        this.geometriesDisallowed = geometriesDisallowed;
-    }
 
     public boolean isPointInParkingZone(Point point) {
         return geometriesAllowed.stream().anyMatch(g -> g.contains(point))
                 && geometriesDisallowed.stream().noneMatch(g -> g.contains(point));
     }
-
-    public int getProviderId() {
-        return providerId;
-    }
-
-    public VehicleType getVehicleType() {
-        return vehicleType;
-    }
-
-    public List<Geometry> getGeometriesAllowed() {
-        return geometriesAllowed;
-    }
-
-    public List<Geometry> getGeometriesDisallowed() {
-        return geometriesDisallowed;
-    }
-=======
->>>>>>> f2465f61
 }