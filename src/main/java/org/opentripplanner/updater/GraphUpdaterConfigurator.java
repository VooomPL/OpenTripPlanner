package org.opentripplanner.updater;

import com.fasterxml.jackson.databind.JsonNode;
import org.opentripplanner.routing.graph.Graph;
import org.opentripplanner.updater.alerts.GtfsRealtimeAlertsUpdater;
import org.opentripplanner.updater.bike_park.BikeParkUpdater;
import org.opentripplanner.updater.bike_rental.BikeRentalUpdater;
import org.opentripplanner.updater.example.ExampleGraphUpdater;
import org.opentripplanner.updater.example.ExamplePollingGraphUpdater;
import org.opentripplanner.updater.stoptime.PollingStoptimeUpdater;
import org.opentripplanner.updater.stoptime.WebsocketGtfsRealtimeUpdater;
import org.opentripplanner.updater.street_notes.WinkkiPollingGraphUpdater;
<<<<<<< HEAD
=======
import org.opentripplanner.updater.vehicle_sharing.parking_zones.ParkingZonesUpdater;
import org.opentripplanner.updater.vehicle_sharing.vehicles_positions.BikesUpdater;
>>>>>>> 516bd12f
import org.opentripplanner.updater.vehicle_sharing.vehicles_positions.SharedVehiclesUpdater;
import org.slf4j.Logger;
import org.slf4j.LoggerFactory;

/**
 * Upon loading a Graph, configure/decorate it using a JSON tree from Jackson. This mainly involves starting
 * graph updater processes (GTFS-RT, bike rental, etc.), hence the class name.
 * <p>
 * When a Graph is loaded, one should call setupGraph() with the JSON tree containing configuration for the Graph.
 * That method creates "graph updaters" according to the given JSON, which should contain an array or object field
 * called "updaters". Each child element represents one updater.
 * <p>
 * When a graph is unloaded, one must ensure the shutdownGraph() method is called to clean up all resources that may
 * have been used.
 * <p>
 * If an embedded configuration is present in the graph, we also try to use it. In case of conflicts
 * between two child nodes in both configs (two childs node with the same name) the dynamic (ie
 * provided) configuration takes complete precedence over the embedded one: childrens properties are
 * *not* merged.
 */
public abstract class GraphUpdaterConfigurator {

    private static Logger LOG = LoggerFactory.getLogger(GraphUpdaterConfigurator.class);

    public static void setupGraph(Graph graph, JsonNode mainConfig) {

        // Look for embedded config if it exists
        // TODO figure out how & when we will use embedded config in absence of main config.
        JsonNode embeddedConfig = null; // graph.routerConfig;
        LOG.info("Using configurations: " + (mainConfig == null ? "" : "[main]") + " "
                + (embeddedConfig == null ? "" : "[embedded]"));

        // Create a updater manager for this graph, and create updaters according to the JSON configuration.
        GraphUpdaterManager updaterManager = createManagerFromConfig(graph, mainConfig);

        // Stop the updater manager if it contains nothing
        if (updaterManager.size() == 0) {
            updaterManager.stop();
        }
        // Otherwise add it to the graph
        else {
            graph.updaterManager = updaterManager;
        }
    }

    /**
     * @param graph the graph that will be modified by these updaters
     * @return a GraphUpdaterManager containing all the created updaters
     */
    private static GraphUpdaterManager createManagerFromConfig(Graph graph, JsonNode config) {

        GraphUpdaterManager updaterManager = new GraphUpdaterManager(graph);
        for (JsonNode configItem : config.path("updaters")) {

            // For each sub-node, determine which kind of updater is being created.
            String type = configItem.path("type").asText();
            GraphUpdater updater = null;
            if (type != null) {
                if (type.equals("bike-rental")) {
                    updater = new BikeRentalUpdater();
                } else if (type.equals("bike-park")) {
                    updater = new BikeParkUpdater();
                } else if (type.equals("stop-time-updater")) {
                    updater = new PollingStoptimeUpdater();
                } else if (type.equals("websocket-gtfs-rt-updater")) {
                    updater = new WebsocketGtfsRealtimeUpdater();
                } else if (type.equals("real-time-alerts")) {
                    updater = new GtfsRealtimeAlertsUpdater();
                } else if (type.equals("example-updater")) {
                    updater = new ExampleGraphUpdater();
                } else if (type.equals("example-polling-updater")) {
                    updater = new ExamplePollingGraphUpdater();
                } else if (type.equals("winkki-polling-updater")) {
                    updater = new WinkkiPollingGraphUpdater();
                }
            }
            if (updater != null) {
                addUpdater(graph, updaterManager, updater, configItem);
            } else {
                LOG.error("Unknown updater type: {}", type);
            }
        }

        addUpdater(graph, updaterManager, new SharedVehiclesUpdater(), null);
<<<<<<< HEAD
=======
        addUpdater(graph, updaterManager, new BikesUpdater(), null);
        addUpdater(graph, updaterManager, new ParkingZonesUpdater(), null);
>>>>>>> 516bd12f

        // Now that all the updaters are configured, kick them all off in their own threads.
        updaterManager.startUpdaters();
        return updaterManager;
    }

    private static void addUpdater(Graph graph, GraphUpdaterManager updaterManager, GraphUpdater updater, JsonNode configItem) {
        try {
            // Inform the GraphUpdater of its parent Manager so the updater can enqueue write operations.
            // Perhaps this should be done in "updaterManager.addUpdater" below, to ensure the link is reciprocal.
            updater.setGraphUpdaterManager(updaterManager);
            // All GraphUpdaters are JsonConfigurable - send them their config information.
            updater.configure(graph, configItem);
            // Perform any initial setup in a single-threaded manner to avoid concurrent reads/writes.
            updater.setup(graph);
            // Add graph updater to manager.
            updaterManager.addUpdater(updater);
            LOG.info("Configured GraphUpdater: {}", updater);
        } catch (Exception e) {
            LOG.error("Failed to configure graph updater", e);
        }
    }

    public static void shutdownGraph(Graph graph) {
        GraphUpdaterManager updaterManager = graph.updaterManager;
        if (updaterManager != null) {
            LOG.info("Stopping updater manager with {} updaters.", updaterManager.size());
            updaterManager.stop();
        }
    }
}<|MERGE_RESOLUTION|>--- conflicted
+++ resolved
@@ -10,11 +10,7 @@
 import org.opentripplanner.updater.stoptime.PollingStoptimeUpdater;
 import org.opentripplanner.updater.stoptime.WebsocketGtfsRealtimeUpdater;
 import org.opentripplanner.updater.street_notes.WinkkiPollingGraphUpdater;
-<<<<<<< HEAD
-=======
-import org.opentripplanner.updater.vehicle_sharing.parking_zones.ParkingZonesUpdater;
 import org.opentripplanner.updater.vehicle_sharing.vehicles_positions.BikesUpdater;
->>>>>>> 516bd12f
 import org.opentripplanner.updater.vehicle_sharing.vehicles_positions.SharedVehiclesUpdater;
 import org.slf4j.Logger;
 import org.slf4j.LoggerFactory;
@@ -99,11 +95,7 @@
         }
 
         addUpdater(graph, updaterManager, new SharedVehiclesUpdater(), null);
-<<<<<<< HEAD
-=======
         addUpdater(graph, updaterManager, new BikesUpdater(), null);
-        addUpdater(graph, updaterManager, new ParkingZonesUpdater(), null);
->>>>>>> 516bd12f
 
         // Now that all the updaters are configured, kick them all off in their own threads.
         updaterManager.startUpdaters();
