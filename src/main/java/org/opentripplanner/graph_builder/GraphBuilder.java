package org.opentripplanner.graph_builder;

import com.fasterxml.jackson.databind.JsonNode;
import com.google.common.collect.Lists;
import org.opentripplanner.graph_builder.model.GtfsBundle;
import org.opentripplanner.graph_builder.module.*;
import org.opentripplanner.graph_builder.module.map.BusRouteStreetMatcher;
import org.opentripplanner.graph_builder.module.ned.DegreeGridNEDTileSource;
import org.opentripplanner.graph_builder.module.ned.ElevationModule;
import org.opentripplanner.graph_builder.module.ned.GeotiffGridCoverageFactoryImpl;
import org.opentripplanner.graph_builder.module.ned.NEDGridCoverageFactoryImpl;
import org.opentripplanner.graph_builder.module.osm.OpenStreetMapModule;
import org.opentripplanner.graph_builder.module.time.TrafifcPredictionBuilderModule;
import org.opentripplanner.graph_builder.module.vehicle_sharing.VehicleSharingBuilderModule;
import org.opentripplanner.graph_builder.services.DefaultStreetEdgeFactory;
import org.opentripplanner.graph_builder.services.GraphBuilderModule;
import org.opentripplanner.graph_builder.services.ned.ElevationGridCoverageFactory;
import org.opentripplanner.openstreetmap.impl.AnyFileBasedOpenStreetMapProviderImpl;
import org.opentripplanner.openstreetmap.services.OpenStreetMapProvider;
import org.opentripplanner.reflect.ReflectionLibrary;
import org.opentripplanner.routing.core.RoutingRequest;
import org.opentripplanner.routing.graph.Graph;
import org.opentripplanner.standalone.*;
import org.slf4j.Logger;
import org.slf4j.LoggerFactory;

import java.io.File;
import java.io.IOException;
import java.util.ArrayList;
import java.util.HashMap;
import java.util.List;
import java.util.zip.ZipEntry;
import java.util.zip.ZipFile;

/**
 * This makes a Graph out of various inputs like GTFS and OSM.
 * It is modular: GraphBuilderModules are placed in a list and run in sequence.
 */
public class GraphBuilder implements Runnable {

    private static Logger LOG = LoggerFactory.getLogger(GraphBuilder.class);

    public static final String BUILDER_CONFIG_FILENAME = "build-config.json";

    private List<GraphBuilderModule> _graphBuilderModules = new ArrayList<GraphBuilderModule>();

    private final File graphFile;

    private final File transitLineFile;

    private final File transitLineStopsFile;

    private final File transitLineStopTimesFile;

    private boolean disableGtfsDataExport;

    private long transitLineStopTimesExportTimeout;

    private boolean _alwaysRebuild = true;

    private List<RoutingRequest> modeList;

    private String baseGraph = null;

    private Graph graph = new Graph();

    /**
     * Should the graph be serialized to disk after being created or not?
     */
    public boolean serializeGraph = true;

    public GraphBuilder(File path, GraphBuilderParameters builderParams) {
        graphFile = new File(path, "Graph.obj");
        transitLineFile = new File(path, "linie.csv");
        transitLineStopsFile = new File(path, "przystanki.csv");
        transitLineStopTimesFile = new File(path, "godziny.csv");
        graph.stopClusterMode = builderParams.stopClusterMode;
    }

    public void addModule(GraphBuilderModule loader) {
        _graphBuilderModules.add(loader);
    }

    public void setGraphBuilders(List<GraphBuilderModule> graphLoaders) {
        _graphBuilderModules = graphLoaders;
    }

    public void setAlwaysRebuild(boolean alwaysRebuild) {
        _alwaysRebuild = alwaysRebuild;
    }

    public void setBaseGraph(String baseGraph) {
        this.baseGraph = baseGraph;
        try {
            graph = Graph.load(new File(baseGraph));
        } catch (Exception e) {
            throw new RuntimeException("error loading base graph");
        }
    }

    public void addMode(RoutingRequest mo) {
        modeList.add(mo);
    }

    public void setModes(List<RoutingRequest> modeList) {
        this.modeList = modeList;
    }

    public void setDisableGtfsDataExport(boolean disableGtfsDataExport) {
        this.disableGtfsDataExport = disableGtfsDataExport;
    }

    public void setTransitLineStopTimesExportTimeout(long transitLineStopTimesExportTimeout) {
        this.transitLineStopTimesExportTimeout = transitLineStopTimesExportTimeout;
    }

    public Graph getGraph() {
        return this.graph;
    }

    public void run() {
        /* Record how long it takes to build the graph, purely for informational purposes. */
        long startTime = System.currentTimeMillis();

        if (serializeGraph) {

            if (graphFile == null) {
                throw new RuntimeException("graphBuilderTask has no attribute graphFile.");
            }

            if (graphFile.exists() && !_alwaysRebuild) {
                LOG.info("graph already exists and alwaysRebuild=false => skipping graph build");
                return;
            }

            try {
                if (!graphFile.getParentFile().exists()) {
                    if (!graphFile.getParentFile().mkdirs()) {
                        LOG.error("Failed to create directories for graph bundle at " + graphFile);
                    }
                }
                graphFile.createNewFile();
            } catch (IOException e) {
                throw new RuntimeException("Cannot create or overwrite graph at path " + graphFile);
            }
        }

        // Check all graph builder inputs, and fail fast to avoid waiting until the build process advances.
        for (GraphBuilderModule builder : _graphBuilderModules) {
            builder.checkInputs();
        }

        HashMap<Class<?>, Object> extra = new HashMap<Class<?>, Object>();
        for (GraphBuilderModule load : _graphBuilderModules)
            load.buildGraph(graph, extra);

        graph.summarizeBuilderAnnotations();
        if (serializeGraph) {
            try {
                graph.save(graphFile);
                if (!this.disableGtfsDataExport) {
                    graph.saveTransitLines(transitLineFile);
                    graph.saveTransitLineStops(transitLineStopsFile);
                    graph.saveTransitLineStopTimes(transitLineStopTimesFile, this.transitLineStopTimesExportTimeout);
                } else {
                    LOG.info("Skipping transit line data export, as requested");
                }
            } catch (Exception ex) {
                throw new IllegalStateException(ex);
            }
        } else {
            LOG.info("Not saving graph to disk, as requested.");
        }

        long endTime = System.currentTimeMillis();
        LOG.info(String.format("Graph building took %.1f minutes.", (endTime - startTime) / 1000 / 60.0));
    }


    /**
     * Factory method to create and configure a GraphBuilder with all the appropriate modules to build a graph from
     * the files in the given directory, accounting for any configuration files located there.
     * <p>
     * TODO parameterize with the router ID and call repeatedly to make multiple builders
     * note of all command line options this is only using  params.inMemory params.preFlight and params.build directory
     */
    public static GraphBuilder forDirectory(CommandLineParameters params, File dir) {
        LOG.info("Wiring up and configuring graph builder task.");
        List<File> gtfsFiles = Lists.newArrayList();
        List<File> osmFiles = Lists.newArrayList();
        JsonNode builderConfig = null;
        JsonNode routerConfig = null;
        File demFile = null;
        File jsonFile = null;
        LOG.info("Searching for graph builder input files in {}", dir);
        if (!dir.isDirectory() && dir.canRead()) {
            LOG.error("'{}' is not a readable directory.", dir);
            return null;
        }
        // Find and parse config files first to reveal syntax errors early without waiting for graph build.
        builderConfig = OTPMain.loadJson(new File(dir, BUILDER_CONFIG_FILENAME));
        GraphBuilderParameters builderParams = new GraphBuilderParameters(builderConfig);

        GraphBuilder graphBuilder = new GraphBuilder(dir, builderParams);
        graphBuilder.setDisableGtfsDataExport(params.disableGtfsDataExport);
        graphBuilder.setTransitLineStopTimesExportTimeout(params.transitStopTimesExportTimeout);

        // Load the router config JSON to fail fast, but we will only apply it later when a router starts up
        routerConfig = OTPMain.loadJson(new File(dir, Router.ROUTER_CONFIG_FILENAME));
        LOG.info(ReflectionLibrary.dumpFields(builderParams));

        for (File file : dir.listFiles()) {
            switch (InputFileType.forFile(file)) {
                case GTFS:
                    LOG.info("Found GTFS file {}", file);
                    gtfsFiles.add(file);
                    break;
                case OSM:
                    LOG.info("Found OSM file {}", file);
                    osmFiles.add(file);
                    break;
                case DEM:
                    if (!builderParams.fetchElevationUS && demFile == null) {
                        LOG.info("Found DEM file {}", file);
                        demFile = file;
                    } else {
                        LOG.info("Skipping DEM file {}", file);
                    }
                    break;
                case JSON:
                    LOG.info("Found JSON file {}", file);
                    jsonFile = file;
                    break;
                case OTHER:
                    LOG.warn("Skipping unrecognized file '{}'", file);
            }
        }
        boolean hasOSM = builderParams.streets && !osmFiles.isEmpty();
        boolean hasGTFS = builderParams.transit && !gtfsFiles.isEmpty();
        if (!(hasOSM || hasGTFS)) {
            LOG.error("Found no input files from which to build a graph in {}", dir);
            return null;
        }
        if (hasOSM) {
            List<OpenStreetMapProvider> osmProviders = Lists.newArrayList();
            for (File osmFile : osmFiles) {
                OpenStreetMapProvider osmProvider = new AnyFileBasedOpenStreetMapProviderImpl(osmFile);
                osmProviders.add(osmProvider);
            }
            OpenStreetMapModule osmModule = new OpenStreetMapModule(osmProviders);
            DefaultStreetEdgeFactory streetEdgeFactory = new DefaultStreetEdgeFactory();
            streetEdgeFactory.useElevationData = builderParams.fetchElevationUS || (demFile != null);
            osmModule.edgeFactory = streetEdgeFactory;
            osmModule.customNamer = builderParams.customNamer;
            osmModule.setDefaultWayPropertySetSource(builderParams.wayPropertySet);
            osmModule.skipVisibility = !builderParams.areaVisibility;
            osmModule.platformEntriesLinking = builderParams.platformEntriesLinking;
            osmModule.staticBikeRental = builderParams.staticBikeRental;
            osmModule.staticBikeParkAndRide = builderParams.staticBikeParkAndRide;
            osmModule.staticParkAndRide = builderParams.staticParkAndRide;
            osmModule.banDiscouragedWalking = builderParams.banDiscouragedWalking;
            osmModule.banDiscouragedBiking = builderParams.banDiscouragedBiking;
            graphBuilder.addModule(osmModule);
            PruneFloatingIslands pruneFloatingIslands = new PruneFloatingIslands();
            pruneFloatingIslands.setPruningThresholdIslandWithoutStops(builderParams.pruningThresholdIslandWithoutStops);
            pruneFloatingIslands.setPruningThresholdIslandWithStops(builderParams.pruningThresholdIslandWithStops);
            graphBuilder.addModule(pruneFloatingIslands);
        }
        if (hasGTFS) {
            List<GtfsBundle> gtfsBundles = Lists.newArrayList();
            for (File gtfsFile : gtfsFiles) {
                GtfsBundle gtfsBundle = new GtfsBundle(gtfsFile);
                gtfsBundle.setTransfersTxtDefinesStationPaths(builderParams.useTransfersTxt);
                if (builderParams.parentStopLinking) {
                    gtfsBundle.linkStopsToParentStations = true;
                }
                gtfsBundle.parentStationTransfers = builderParams.stationTransfers;
                gtfsBundle.subwayAccessTime = (int) (builderParams.subwayAccessTime * 60);
                gtfsBundle.maxInterlineDistance = builderParams.maxInterlineDistance;
                gtfsBundles.add(gtfsBundle);
            }
            GtfsModule gtfsModule = new GtfsModule(gtfsBundles);
            gtfsModule.setFareServiceFactory(builderParams.fareServiceFactory);
            graphBuilder.addModule(gtfsModule);
            if (hasOSM) {
                if (builderParams.matchBusRoutesToStreets) {
                    graphBuilder.addModule(new BusRouteStreetMatcher());
                }
                graphBuilder.addModule(new TransitToTaggedStopsModule());
            }
        }
        // This module is outside the hasGTFS conditional block because it also links things like bike rental
        // which need to be handled even when there's no transit.
        StreetLinkerModule streetLinkerModule = new StreetLinkerModule();
        streetLinkerModule.setAddExtraEdgesToAreas(builderParams.areaVisibility);
        graphBuilder.addModule(streetLinkerModule);
        // Load elevation data and apply it to the streets.
        // We want to do run this module after loading the OSM street network but before finding transfers.
        if (builderParams.elevationBucket != null) {
            // Download the elevation tiles from an Amazon S3 bucket
            S3BucketConfig bucketConfig = builderParams.elevationBucket;
            File cacheDirectory = new File(params.cacheDirectory, "ned");
            DegreeGridNEDTileSource awsTileSource = new DegreeGridNEDTileSource();
            awsTileSource = new DegreeGridNEDTileSource();
            awsTileSource.awsAccessKey = bucketConfig.accessKey;
            awsTileSource.awsSecretKey = bucketConfig.secretKey;
            awsTileSource.awsBucketName = bucketConfig.bucketName;
            NEDGridCoverageFactoryImpl gcf = new NEDGridCoverageFactoryImpl(cacheDirectory);
            gcf.tileSource = awsTileSource;
            GraphBuilderModule elevationBuilder = new ElevationModule(gcf, builderParams.elevationUnitMultiplier);
            graphBuilder.addModule(elevationBuilder);
        } else if (builderParams.fetchElevationUS) {
            // Download the elevation tiles from the official web service
            File cacheDirectory = new File(params.cacheDirectory, "ned");
            ElevationGridCoverageFactory gcf = new NEDGridCoverageFactoryImpl(cacheDirectory);
            GraphBuilderModule elevationBuilder = new ElevationModule(gcf, builderParams.elevationUnitMultiplier);
            graphBuilder.addModule(elevationBuilder);
        } else if (demFile != null) {
            // Load the elevation from a file in the graph inputs directory
            ElevationGridCoverageFactory gcf = new GeotiffGridCoverageFactoryImpl(demFile);
            GraphBuilderModule elevationBuilder = new ElevationModule(gcf, builderParams.elevationUnitMultiplier);
            graphBuilder.addModule(elevationBuilder);
        }
        if (hasGTFS) {
            // The stops can be linked to each other once they are already linked to the street network.
            if (!builderParams.useTransfersTxt) {
                // This module will use streets or straight line distance depending on whether OSM data is found in the graph.
                graphBuilder.addModule(new DirectTransferGenerator(builderParams.maxTransferDistance));
            }
        }
        graphBuilder.addModule(new EmbedConfig(builderConfig, routerConfig));
        if (builderParams.htmlAnnotations) {
            graphBuilder.addModule(new AnnotationsToHTML(params.build, builderParams.maxHtmlAnnotationsPerFile));
        }
        graphBuilder.serializeGraph = (!params.inMemory) || params.preFlight;

<<<<<<< HEAD
        tryAddVehicleSharingBuilderModule(graphBuilder);
=======
        graphBuilder.addModule(new VehicleSharingBuilderModule());
        if (jsonFile != null) {
            graphBuilder.addModule(new TrafifcPredictionBuilderModule(jsonFile));
        }
>>>>>>> 516bd12f

        return graphBuilder;
    }

    private static void tryAddVehicleSharingBuilderModule(GraphBuilder graphBuilder) {
        if (System.getProperties().containsKey("sharedVehiclesApi")) {
            graphBuilder.addModule(new VehicleSharingBuilderModule(System.getProperty("sharedVehiclesApi")));
        } else {
            graphBuilder.addModule(VehicleSharingBuilderModule.withoutParkingZones());
            LOG.warn("Building graph without rentable vehicles parking zones. If you want to add parking zones, " +
                    "please provide program parameter `--sharedVehiclesApi <URL>`");
        }
    }

    /**
     * Represents the different types of files that might be present in a router / graph build directory.
     * We want to detect even those that are not graph builder inputs so we can effectively warn when unrecognized file
     * types are present. This helps point out when config files have been misnamed (builder-config vs. build-config).
     */
    private static enum InputFileType {
<<<<<<< HEAD
        GTFS, OSM, DEM, CONFIG, GRAPH, OTHER;
=======
        GTFS, OSM, DEM, CONFIG, GRAPH, JSON, OTHER;
>>>>>>> 516bd12f

        public static InputFileType forFile(File file) {
            String name = file.getName();
            if (name.endsWith(".zip")) {
                try {
                    ZipFile zip = new ZipFile(file);
                    ZipEntry stopTimesEntry = zip.getEntry("stop_times.txt");
                    zip.close();
                    if (stopTimesEntry != null) return GTFS;
                } catch (Exception e) { /* fall through */ }
            }
            if (name.endsWith(".pbf")) return OSM;
            if (name.endsWith(".osm")) return OSM;
            if (name.endsWith(".osm.xml")) return OSM;
            if (name.endsWith(".tif") || name.endsWith(".tiff"))
                return DEM; // Digital elevation model (elevation raster)
            if (name.equals("Graph.obj")) return GRAPH;
            if (name.endsWith("db.json")) return JSON;
            if (name.equals(GraphBuilder.BUILDER_CONFIG_FILENAME) || name.equals(Router.ROUTER_CONFIG_FILENAME)) {
                return CONFIG;
            }
            return OTHER;
        }
    }

}<|MERGE_RESOLUTION|>--- conflicted
+++ resolved
@@ -334,14 +334,11 @@
         }
         graphBuilder.serializeGraph = (!params.inMemory) || params.preFlight;
 
-<<<<<<< HEAD
         tryAddVehicleSharingBuilderModule(graphBuilder);
-=======
-        graphBuilder.addModule(new VehicleSharingBuilderModule());
+
         if (jsonFile != null) {
             graphBuilder.addModule(new TrafifcPredictionBuilderModule(jsonFile));
         }
->>>>>>> 516bd12f
 
         return graphBuilder;
     }
@@ -362,11 +359,7 @@
      * types are present. This helps point out when config files have been misnamed (builder-config vs. build-config).
      */
     private static enum InputFileType {
-<<<<<<< HEAD
-        GTFS, OSM, DEM, CONFIG, GRAPH, OTHER;
-=======
         GTFS, OSM, DEM, CONFIG, GRAPH, JSON, OTHER;
->>>>>>> 516bd12f
 
         public static InputFileType forFile(File file) {
             String name = file.getName();
