--- conflicted
+++ resolved
@@ -1481,12 +1481,9 @@
         if( dontUseGraphicalCallbackCheckBox.isSelected() ){
         	sptServiceFactory.setTraverseVisitor(null);
         } else {
-<<<<<<< HEAD
-        	sptService.setTraverseVisitor(new VisualTraverseVisitor(showGraph));
-        	sptService.setHeuristicTraverseVisitor(new VisualTraverseVisitor(showGraph));
-=======
+
         	sptServiceFactory.setTraverseVisitor(new VisualTraverseVisitor(showGraph));
->>>>>>> 365019c6
+
         }
         
         // set up a visitor to the path service so we can get the SPT as it's generated
