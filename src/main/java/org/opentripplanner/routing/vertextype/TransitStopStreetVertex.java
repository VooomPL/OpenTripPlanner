--- conflicted
+++ resolved
@@ -2,16 +2,12 @@
 
 import org.opentripplanner.routing.graph.Graph;
 
-<<<<<<< HEAD
-public class TransitStopStreetVertex extends OsmVertex {
-=======
 /**
  * A vertex for an OSM node that represents a transit stop and has a ref=(stop_code) tag.
  * OTP will treat this as an authoritative statement on where the transit stop is located within the street network,
  * and the GTFS stop vertex will be linked to exactly this location.
  */
-public class TransitStopStreetVertex extends IntersectionVertex {
->>>>>>> a8ef4b35
+public class TransitStopStreetVertex extends OsmVertex {
 
     public String stopCode;
 
