--- conflicted
+++ resolved
@@ -903,12 +903,6 @@
         this.timeTraversedInCurrentVehicleInSeconds = timeTraversedInCurrentVehicleInSeconds;
     }
 
-<<<<<<< HEAD
-    public void setDistancePriceForCurrentVehicle(BigDecimal distancePriceForCurrentVehicle) {
-        this.distancePriceForCurrentVehicle = distancePriceForCurrentVehicle;
-    }
-
-=======
     public BigDecimal getDistancePriceForCurrentVehicle(int packageIndex) {
         return distancePricePerPackage.getOrDefault(packageIndex, BigDecimal.ZERO);
     }
@@ -946,7 +940,6 @@
         this.timePricePerPackage.clear();
         this.distancePricePerPackage.clear();
     }
->>>>>>> d379a207
 
     public BigDecimal getTotalPriceForCurrentVehicle(int packageIndex) {
         return this.getTimePriceForCurrentVehicle(packageIndex)
@@ -954,16 +947,7 @@
                 .add(this.getStartPriceForCurrentVehicle(packageIndex));
     }
 
-<<<<<<< HEAD
-    public void setStartPriceForCurrentVehicle(BigDecimal startPriceForCurrentVehicle) {
-        this.startPriceForCurrentVehicle = startPriceForCurrentVehicle;
-=======
-    public double getDistanceTraversedInCurrentVehicle() {
-        return distanceTraversedInCurrentVehicle;
-    }
-
     public void setDistanceTraversedInCurrentVehicle(double distanceTraversedInCurrentVehicle) {
         this.distanceTraversedInCurrentVehicle = distanceTraversedInCurrentVehicle;
->>>>>>> d379a207
     }
 }