--- conflicted
+++ resolved
@@ -72,26 +72,9 @@
     protected Double getMaximumRangeInMeters() {
         return getDefaultRangeInMeters();
     }
-<<<<<<< HEAD
-=======
 
     @JsonIgnore
     public static double getMaxPossibleSpeed() {
         return MAX_SPEED_IN_METERS_PER_SECOND_ON_BIKEPATH;
     }
-
-    @Override
-    public boolean equals(Object o) {
-        if (this == o) return true;
-        if (o == null || getClass() != o.getClass()) return false;
-        KickScooterDescription that = (KickScooterDescription) o;
-        return Objects.equals(getProviderVehicleId(), that.getProviderVehicleId()) &&
-                Objects.equals(getProvider(), that.getProvider());
-    }
-
-    @Override
-    public int hashCode() {
-        return Objects.hash(getProviderVehicleId(), getProvider());
-    }
->>>>>>> d379a207
 }