package org.opentripplanner.routing.core.vehicle_sharing;


import com.fasterxml.jackson.annotation.*;
import com.fasterxml.jackson.databind.annotation.JsonSerialize;
import lombok.EqualsAndHashCode;
import lombok.Getter;
import org.opentripplanner.routing.core.TraverseMode;
import org.opentripplanner.routing.edgetype.StreetEdge;

import java.util.ArrayList;
import java.util.List;

import static java.lang.Double.min;

@JsonTypeInfo(use = JsonTypeInfo.Id.NAME, property = "vehicleType")
@JsonSubTypes({
        @JsonSubTypes.Type(value = KickScooterDescription.class, name = "KICKSCOOTER"),
        @JsonSubTypes.Type(value = CarDescription.class, name = "CAR"),
        @JsonSubTypes.Type(value = MotorbikeDescription.class, name = "MOTORBIKE"),
        @JsonSubTypes.Type(value = BikeDescription.class, name = "BIKE"),
})
@Getter
@EqualsAndHashCode(of = {"provider", "providerVehicleId"})
public abstract class VehicleDescription {

    private final String providerVehicleId;
    private final double longitude;
    private final double latitude;
    private final double rangeInMeters;

    @JsonSerialize
    private final List<VehiclePricingPackage> vehiclePricingPackages;

    protected boolean requiresHubToDrop;

    @JsonSerialize
    private final FuelType fuelType;

    @JsonSerialize
    private final Gearbox gearbox;

    @JsonUnwrapped
    @JsonProperty(access = JsonProperty.Access.READ_ONLY)
    private final Provider provider;

    public VehicleDescription(String providerVehicleId, double longitude, double latitude, FuelType fuelType,
                              Gearbox gearbox, Provider provider, boolean requiresHubToDrop) {
        this(providerVehicleId, longitude, latitude, fuelType, gearbox, provider, null, requiresHubToDrop, new VehiclePricingPackage());
    }

    public VehicleDescription(String providerVehicleId, double longitude, double latitude, FuelType fuelType,
                              Gearbox gearbox, Provider provider) {
        this(providerVehicleId, longitude, latitude, fuelType, gearbox, provider, null, false, new VehiclePricingPackage());
    }

    public VehicleDescription(String providerVehicleId, double longitude, double latitude, FuelType fuelType,
                              Gearbox gearbox, Provider provider, Double rangeInMeters, VehiclePricingPackage pricingPackage) {
        this(providerVehicleId, longitude, latitude, fuelType, gearbox, provider, rangeInMeters, false, pricingPackage);
    }

    public VehicleDescription(String providerVehicleId, double longitude, double latitude, FuelType fuelType,
                              Gearbox gearbox, Provider provider, Double rangeInMeters) {
        this(providerVehicleId, longitude, latitude, fuelType, gearbox, provider, rangeInMeters, false, new VehiclePricingPackage());

    }

    public VehicleDescription(String providerVehicleId, double longitude, double latitude, FuelType fuelType,
                              Gearbox gearbox, Provider provider, Double rangeInMeters, boolean requiresHubToDrop, VehiclePricingPackage vehiclePricingPackage) {
        if (rangeInMeters == null)
            rangeInMeters = this.getDefaultRangeInMeters();

        rangeInMeters = min(rangeInMeters, getMaximumRangeInMeters());

        this.providerVehicleId = providerVehicleId;
        this.longitude = longitude;
        this.latitude = latitude;
        this.fuelType = fuelType;
        this.gearbox = gearbox;
        this.provider = provider;
        this.rangeInMeters = rangeInMeters;
        this.vehiclePricingPackages = new ArrayList<>();
        this.vehiclePricingPackages.add(vehiclePricingPackage);
        this.requiresHubToDrop = requiresHubToDrop;
    }

    @Override
    public String toString() {
        return "VehicleDescription{" +
                "providerVehicleId=" + providerVehicleId +
                ", longitude=" + longitude +
                ", latitude=" + latitude +
                ", fuelType=" + fuelType +
                ", gearbox=" + gearbox +
                ", providerId=" + provider.getProviderId() +
                ", providerName=" + provider.getProviderName() +
                '}';
    }

    public double getRangeInMeters() {
        return rangeInMeters;
    }

    /**
     * Returns maximum speed on given street. Trivial getter for most vehicles.
     */
    @JsonIgnore
    public abstract double getMaxSpeedInMetersPerSecond(StreetEdge streetEdge);

    @JsonIgnore
    public abstract TraverseMode getTraverseMode();

    @JsonProperty(access = JsonProperty.Access.READ_ONLY)
    public abstract VehicleType getVehicleType();

    protected abstract double getDefaultRangeInMeters();

    protected Double getMaximumRangeInMeters() {
        return Double.MAX_VALUE;
    }

    @JsonIgnore
    public VehiclePricingPackage getVehiclePricingPackage(int index) {
        return vehiclePricingPackages.get(index);
    }

<<<<<<< HEAD
    public void setActivePackageIndex(int activePackageIndex) {
        this.activePackageIndex = activePackageIndex;
    }

    @JsonIgnore
    public VehiclePricingPackage getActivePackage() {
        return this.vehiclePricingPackages.get(getActivePackageIndex());
=======
    public List<VehiclePricingPackage> getVehiclePricingPackages() {
        return vehiclePricingPackages;
>>>>>>> d379a207
    }

    public boolean requiresHubToDrop() {
        return requiresHubToDrop;
    }
}<|MERGE_RESOLUTION|>--- conflicted
+++ resolved
@@ -124,18 +124,8 @@
         return vehiclePricingPackages.get(index);
     }
 
-<<<<<<< HEAD
-    public void setActivePackageIndex(int activePackageIndex) {
-        this.activePackageIndex = activePackageIndex;
-    }
-
-    @JsonIgnore
-    public VehiclePricingPackage getActivePackage() {
-        return this.vehiclePricingPackages.get(getActivePackageIndex());
-=======
     public List<VehiclePricingPackage> getVehiclePricingPackages() {
         return vehiclePricingPackages;
->>>>>>> d379a207
     }
 
     public boolean requiresHubToDrop() {
