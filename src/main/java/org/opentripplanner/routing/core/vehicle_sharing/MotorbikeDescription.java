--- conflicted
+++ resolved
@@ -61,26 +61,9 @@
     protected double getDefaultRangeInMeters() {
         return DEFAULT_RANGE_IN_METERS;
     }
-<<<<<<< HEAD
-=======
 
     @JsonIgnore
     public static double getMaxPossibleSpeed() {
         return MAX_SPEED_IN_METERS_PER_SECOND;
     }
-
-    @Override
-    public boolean equals(Object o) {
-        if (this == o) return true;
-        if (o == null || getClass() != o.getClass()) return false;
-        MotorbikeDescription that = (MotorbikeDescription) o;
-        return Objects.equals(getProviderVehicleId(), that.getProviderVehicleId()) &&
-                Objects.equals(getProvider(), that.getProvider());
-    }
-
-    @Override
-    public int hashCode() {
-        return Objects.hash(getProviderVehicleId(), getProvider());
-    }
->>>>>>> d379a207
 }