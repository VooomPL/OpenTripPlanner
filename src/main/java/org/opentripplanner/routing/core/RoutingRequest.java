--- conflicted
+++ resolved
@@ -8,7 +8,11 @@
 import org.opentripplanner.model.FeedScopedId;
 import org.opentripplanner.routing.algorithm.costs.CostFunction;
 import org.opentripplanner.routing.algorithm.profile.OptimizationProfile;
-import org.opentripplanner.routing.core.routing_parametrizations.*;
+import org.opentripplanner.routing.core.routing_parametrizations.BikeParameters;
+import org.opentripplanner.routing.core.routing_parametrizations.GtfsFlexParameters;
+import org.opentripplanner.routing.core.routing_parametrizations.RoutingDelays;
+import org.opentripplanner.routing.core.routing_parametrizations.RoutingReluctances;
+import org.opentripplanner.routing.core.routing_parametrizations.RoutingStateDiffOptions;
 import org.opentripplanner.routing.core.vehicle_sharing.VehicleValidator;
 import org.opentripplanner.routing.edgetype.StreetEdge;
 import org.opentripplanner.routing.error.TrivialPathException;
@@ -559,108 +563,6 @@
         this.softWalkLimiting = softWalkLimitEnabled;
     }
 
-<<<<<<< HEAD
-    public void setPreferredAgencies(String s) {
-        if (!s.isEmpty()) {
-            preferredAgencies = new HashSet<>();
-            Collections.addAll(preferredAgencies, s.split(","));
-        }
-    }
-
-    public void setPreferredRoutes(String s) {
-        if (!s.isEmpty()) {
-            preferredRoutes = RouteMatcher.parse(s);
-        } else {
-            preferredRoutes = RouteMatcher.emptyMatcher();
-        }
-    }
-
-    public void setOtherThanPreferredRoutesPenalty(int penalty) {
-        if (penalty < 0) penalty = 0;
-        this.otherThanPreferredRoutesPenalty = penalty;
-    }
-
-    public void setUnpreferredAgencies(String s) {
-        if (!s.isEmpty()) {
-            unpreferredAgencies = new HashSet<>();
-            Collections.addAll(unpreferredAgencies, s.split(","));
-        }
-    }
-
-    public void setUnpreferredRoutes(String s) {
-        if (!s.isEmpty()) {
-            unpreferredRoutes = RouteMatcher.parse(s);
-        } else {
-            unpreferredRoutes = RouteMatcher.emptyMatcher();
-        }
-    }
-
-    public void setBannedRoutes(String s) {
-        if (!s.isEmpty()) {
-            bannedRoutes = RouteMatcher.parse(s);
-        } else {
-            bannedRoutes = RouteMatcher.emptyMatcher();
-        }
-    }
-
-    public void setWhiteListedRoutes(String s) {
-        if (!s.isEmpty()) {
-            whiteListedRoutes = RouteMatcher.parse(s);
-        } else {
-            whiteListedRoutes = RouteMatcher.emptyMatcher();
-        }
-    }
-
-    public void setBannedStops(String s) {
-        if (!s.isEmpty()) {
-            bannedStops = StopMatcher.parse(s);
-        } else {
-            bannedStops = StopMatcher.emptyMatcher();
-        }
-    }
-
-    public void setBannedStopsHard(String s) {
-        if (!s.isEmpty()) {
-            bannedStopsHard = StopMatcher.parse(s);
-        } else {
-            bannedStopsHard = StopMatcher.emptyMatcher();
-        }
-    }
-
-    public void setBannedAgencies(String s) {
-        if (!s.isEmpty()) {
-            bannedAgencies = new HashSet<>();
-            Collections.addAll(bannedAgencies, s.split(","));
-        }
-    }
-
-    public void setWhiteListedAgencies(String s) {
-        if (!s.isEmpty()) {
-            whiteListedAgencies = new HashSet<>();
-            Collections.addAll(whiteListedAgencies, s.split(","));
-        }
-    }
-
-    public final static int MIN_SIMILARITY = 1000;
-
-=======
-    public void setWalkBoardCost(int walkBoardCost) {
-        if (walkBoardCost < 0) {
-            this.walkBoardCost = 0;
-        } else {
-            this.walkBoardCost = walkBoardCost;
-        }
-    }
-
-    public void setBikeBoardCost(int bikeBoardCost) {
-        if (bikeBoardCost < 0) {
-            this.bikeBoardCost = 0;
-        } else {
-            this.bikeBoardCost = bikeBoardCost;
-        }
-    }
-
->>>>>>> 14606cf7
     public void setFromString(String from) {
         this.from = GenericLocation.fromOldStyleString(from);
     }
@@ -929,17 +831,8 @@
                 && maxSlope == other.maxSlope
                 && routingReluctances.equals(other.routingReluctances)
                 && routingDelays.equals(other.routingDelays)
-<<<<<<< HEAD
                 && routingPenalties.equals(other.routingPenalties)
-                && bannedRoutes.equals(other.bannedRoutes)
-                && bannedTrips.equals(other.bannedTrips)
-                && preferredRoutes.equals(other.preferredRoutes)
-                && unpreferredRoutes.equals(other.unpreferredRoutes)
-=======
-                && walkBoardCost == other.walkBoardCost
-                && bikeBoardCost == other.bikeBoardCost
                 && bannedTransit.equals(other.bannedTransit)
->>>>>>> 14606cf7
                 && transferSlack == other.transferSlack
                 && boardSlack == other.boardSlack
                 && alightSlack == other.alightSlack
@@ -975,17 +868,8 @@
                 + new Double(maxSlope).hashCode()
                 + routingReluctances.hashCode()
                 + routingDelays.hashCode() * 15485863
-<<<<<<< HEAD
                 + routingPenalties.hashCode()
-                + bannedRoutes.hashCode()
-                + bannedTrips.hashCode() * 1373 + transferSlack * 20996011
-                + (int) nonpreferredTransferPenalty
-=======
-                + walkBoardCost + bikeBoardCost
                 + bannedTransit.hashCode()
-                + transferSlack * 20996011
-                + transferPenalty * 163013803
->>>>>>> 14606cf7
                 + bike.hashCode()
                 + new Double(stairsReluctance).hashCode() * 315595321
                 + maxPreTransitTime * 63061489
