--- conflicted
+++ resolved
@@ -10,11 +10,8 @@
 import org.opentripplanner.model.Route;
 import org.opentripplanner.routing.algorithm.costs.CostFunction;
 import org.opentripplanner.routing.algorithm.profile.OptimizationProfile;
-<<<<<<< HEAD
 import org.opentripplanner.routing.core.routing_parametrizations.BikeParameters;
-=======
 import org.opentripplanner.routing.core.routing_parametrizations.GtfsFlexParameters;
->>>>>>> adf1e02e
 import org.opentripplanner.routing.core.routing_parametrizations.RoutingDelays;
 import org.opentripplanner.routing.core.routing_parametrizations.RoutingReluctances;
 import org.opentripplanner.routing.core.routing_parametrizations.RoutingStateDiffOptions;
@@ -216,72 +213,7 @@
      */
     public double turnReluctance = 1.0;
 
-    /**
-<<<<<<< HEAD
-     * How long does it take to get an elevator, on average (actually, it probably should be a bit *more* than average, to prevent optimistic trips)?
-     * Setting it to "seems like forever," while accurate, will probably prevent OTP from working correctly.
-     */
-    // TODO: how long does it /really/ take to get an elevator?
-    public int elevatorBoardTime = 90;
-
-    /**
-     * What is the cost of boarding an elevator?
-     */
-    public int elevatorBoardCost = 90;
-
-    /**
-     * How long does it take to advance one floor on an elevator?
-     */
-    public int elevatorHopTime = 20;
-
-    /**
-     * What is the cost of travelling one floor on an elevator?
-     */
-    public int elevatorHopCost = 20;
-
-    // it is assumed that getting off an elevator is completely free
-
     public BikeParameters bike;
-=======
-     * Time to get on and off your own bike
-     */
-    public int bikeSwitchTime;
-
-    /**
-     * Cost of getting on and off your own bike
-     */
-    public int bikeSwitchCost;
-
-    /**
-     * Time to rent a bike
-     */
-    public int bikeRentalPickupTime = 60;
-
-    /**
-     * Cost of renting a bike. The cost is a bit more than actual time to model the associated cost and trouble.
-     */
-    public int bikeRentalPickupCost = 120;
-
-    /**
-     * Time to drop-off a rented bike
-     */
-    public int bikeRentalDropoffTime = 30;
-
-    /**
-     * Cost of dropping-off a rented bike
-     */
-    public int bikeRentalDropoffCost = 30;
-
-    /**
-     * Time to park a bike
-     */
-    public int bikeParkTime = 60;
-
-    /**
-     * Cost of parking a bike.
-     */
-    public int bikeParkCost = 120;
->>>>>>> adf1e02e
 
     public RoutingDelays routingDelays;
 
@@ -562,11 +494,8 @@
     public RoutingRequest() {
         routingDelays = new RoutingDelays();
         routingReluctances = new RoutingReluctances();
-<<<<<<< HEAD
         bike = new BikeParameters();
-=======
         flex = new GtfsFlexParameters();
->>>>>>> adf1e02e
         // http://en.wikipedia.org/wiki/Walking
         walkSpeed = 1.33; // 1.33 m/s ~ 3mph, avg. human speed
         bikeSpeed = 5; // 5 m/s, ~11 mph, a random bicycling speed
@@ -963,11 +892,8 @@
     public RoutingRequest clone() {
         try {
             RoutingRequest clone = (RoutingRequest) super.clone();
-<<<<<<< HEAD
             clone.bike = bike.clone();
-=======
             clone.flex = flex.clone();
->>>>>>> adf1e02e
             clone.bannedRoutes = bannedRoutes.clone();
             clone.bannedTrips = (HashMap<FeedScopedId, BannedStopSet>) bannedTrips.clone();
             clone.bannedStops = bannedStops.clone();
@@ -1115,20 +1041,6 @@
                 && useUnpreferredRoutesPenalty == other.useUnpreferredRoutesPenalty
                 && bike.equals(other.bike)
                 && stairsReluctance == other.stairsReluctance
-<<<<<<< HEAD
-                && elevatorBoardTime == other.elevatorBoardTime
-                && elevatorBoardCost == other.elevatorBoardCost
-                && elevatorHopTime == other.elevatorHopTime
-                && elevatorHopCost == other.elevatorHopCost
-=======
-                && bikeSwitchTime == other.bikeSwitchTime
-                && bikeSwitchCost == other.bikeSwitchCost
-                && bikeRentalPickupTime == other.bikeRentalPickupTime
-                && bikeRentalPickupCost == other.bikeRentalPickupCost
-                && bikeRentalDropoffTime == other.bikeRentalDropoffTime
-                && bikeRentalDropoffCost == other.bikeRentalDropoffCost
-                && useBikeRentalAvailabilityInformation == other.useBikeRentalAvailabilityInformation
->>>>>>> adf1e02e
                 && extensions.equals(other.extensions)
                 && clampInitialWait == other.clampInitialWait
                 && reverseOptimizeOnTheFly == other.reverseOptimizeOnTheFly
