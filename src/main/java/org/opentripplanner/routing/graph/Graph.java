package org.opentripplanner.routing.graph;

import com.conveyal.kryo.TIntArrayListSerializer;
import com.conveyal.kryo.TIntIntHashMapSerializer;
import com.csvreader.CsvWriter;
import com.esotericsoftware.kryo.Kryo;
import com.esotericsoftware.kryo.io.Input;
import com.esotericsoftware.kryo.io.Output;
import com.esotericsoftware.kryo.serializers.ExternalizableSerializer;
import com.esotericsoftware.kryo.serializers.JavaSerializer;
import com.google.common.annotations.VisibleForTesting;
import com.google.common.collect.*;
import de.javakaffee.kryoserializers.UnmodifiableCollectionsSerializer;
import gnu.trove.impl.hash.TPrimitiveHash;
import gnu.trove.list.TDoubleList;
import gnu.trove.list.array.TIntArrayList;
import gnu.trove.list.linked.TDoubleLinkedList;
import gnu.trove.map.hash.TIntIntHashMap;
import org.apache.commons.math3.stat.descriptive.rank.Median;
import org.joda.time.DateTime;
import org.locationtech.jts.geom.Coordinate;
import org.locationtech.jts.geom.Envelope;
import org.locationtech.jts.geom.Geometry;
import org.locationtech.jts.geom.Polygon;
import org.objenesis.strategy.SerializingInstantiatorStrategy;
import org.opentripplanner.analyst.core.GeometryIndex;
import org.opentripplanner.analyst.request.SampleFactory;
import org.opentripplanner.calendar.impl.CalendarServiceImpl;
import org.opentripplanner.common.MavenVersion;
import org.opentripplanner.common.geometry.GraphUtils;
import org.opentripplanner.graph_builder.annotation.GraphBuilderAnnotation;
import org.opentripplanner.graph_builder.annotation.NoFutureDates;
import org.opentripplanner.gtfs.GtfsLibrary;
import org.opentripplanner.kryo.HashBiMapSerializer;
import org.opentripplanner.model.*;
import org.opentripplanner.model.calendar.CalendarServiceData;
import org.opentripplanner.model.calendar.ServiceDate;
import org.opentripplanner.profile.StopClusterMode;
import org.opentripplanner.routing.alertpatch.AlertPatch;
import org.opentripplanner.routing.bike_rental.BikeRentalStation;
import org.opentripplanner.routing.core.MortonVertexComparatorFactory;
import org.opentripplanner.routing.core.TransferTable;
import org.opentripplanner.routing.core.TraverseMode;
<<<<<<< HEAD
import org.opentripplanner.routing.core.vehicle_sharing.Provider;
=======
import org.opentripplanner.routing.core.TraverseModeSet;
>>>>>>> 373f2607
import org.opentripplanner.routing.core.vehicle_sharing.VehicleDescription;
import org.opentripplanner.routing.edgetype.EdgeWithCleanup;
import org.opentripplanner.routing.edgetype.StreetEdge;
import org.opentripplanner.routing.edgetype.TripPattern;
import org.opentripplanner.routing.edgetype.rentedgetype.DropoffVehicleEdge;
import org.opentripplanner.routing.edgetype.rentedgetype.RentBikeEdge;
import org.opentripplanner.routing.edgetype.rentedgetype.RentVehicleEdge;
import org.opentripplanner.routing.flex.FlexIndex;
import org.opentripplanner.routing.impl.DefaultStreetVertexIndexFactory;
import org.opentripplanner.routing.services.StreetVertexIndexFactory;
import org.opentripplanner.routing.services.StreetVertexIndexService;
import org.opentripplanner.routing.services.notes.StreetNotesService;
import org.opentripplanner.routing.trippattern.Deduplicator;
import org.opentripplanner.routing.vertextype.PatternArriveVertex;
import org.opentripplanner.routing.vertextype.TemporaryRentVehicleVertex;
import org.opentripplanner.routing.vertextype.TransitStop;
import org.opentripplanner.updater.GraphUpdaterConfigurator;
import org.opentripplanner.updater.GraphUpdaterManager;
import org.opentripplanner.updater.stoptime.TimetableSnapshotSource;
import org.opentripplanner.updater.vehicle_sharing.parking_zones.ParkingZonesCalculator;
import org.opentripplanner.util.WorldEnvelope;
import org.slf4j.Logger;
import org.slf4j.LoggerFactory;

import javax.annotation.Nullable;
import java.io.*;
import java.nio.charset.StandardCharsets;
import java.time.LocalDate;
import java.time.LocalDateTime;
import java.time.LocalTime;
import java.time.format.DateTimeFormatter;
import java.time.temporal.ChronoUnit;
import java.util.*;
import java.util.concurrent.ConcurrentHashMap;
import java.util.concurrent.TimeoutException;
import java.util.prefs.Preferences;
import java.util.stream.Collectors;
import java.util.stream.Stream;

/**
 * A graph is really just one or more indexes into a set of vertexes. It used to keep edgelists for each vertex, but those are in the vertex now.
 */
public class Graph implements Serializable {

    public static final long REMOVE_UNRESPONSIVE_PROVIDER_LIMIT_SECONDS = 300;

    private static final Logger LOG = LoggerFactory.getLogger(Graph.class);

    private static final long serialVersionUID = MavenVersion.VERSION.getUID();

    private final MavenVersion mavenVersion = MavenVersion.VERSION;

    // TODO Remove this field, use Router.routerId ?
    public String routerId;

    private final Map<Edge, Set<AlertPatch>> alertPatches = new HashMap<Edge, Set<AlertPatch>>(0);

    public final StreetNotesService streetNotesService = new StreetNotesService();

    // transit feed validity information in seconds since epoch
    private long transitServiceStarts = Long.MAX_VALUE;

    private long transitServiceEnds = 0;

    private Map<Class<?>, Object> _services = new HashMap<Class<?>, Object>();

    private Collection<Route> transitRoutes = new ArrayList<>();

    private Map<FeedScopedId, Stop> transitStops = new HashMap<>();

    private Collection<StopTime> transitStopTimes = new ArrayList<>();

    private TransferTable transferTable = new TransferTable();

    private GraphBundle bundle;

    /* vertex index by name is reconstructed from edges */
    private transient Map<String, Vertex> vertices;

    private transient CalendarService calendarService;

    // TODO this would be more efficient if it was just an array.
    private transient Map<Integer, Vertex> vertexById;

    private transient Map<Integer, Edge> edgeById;

    public transient StreetVertexIndexService streetIndex;

    public transient GraphIndex index;

    public transient FlexIndex flexIndex;

    private transient GeometryIndex geomIndex;

    private transient SampleFactory sampleFactory;

    public final transient Deduplicator deduplicator = new Deduplicator();

    /**
     * Map from GTFS ServiceIds to integers close to 0. Allows using BitSets instead of Set<Object>.
     * An empty Map is created before the Graph is built to allow registering IDs from multiple feeds.
     */
    public final Map<FeedScopedId, Integer> serviceCodes = Maps.newHashMap();

    public transient TimetableSnapshotSource timetableSnapshotSource = null;

    private transient List<GraphBuilderAnnotation> graphBuilderAnnotations = new LinkedList<GraphBuilderAnnotation>(); // initialize for tests

    private Map<String, Collection<Agency>> agenciesForFeedId = new HashMap<>();

    private Collection<String> feedIds = new HashSet<>();

    private Map<String, FeedInfo> feedInfoForId = new HashMap<>();

    private VertexComparatorFactory vertexComparatorFactory = new MortonVertexComparatorFactory();

    private transient TimeZone timeZone = null;

    //Envelope of all OSM and transit vertices. Calculated during build time
    private WorldEnvelope envelope = null;

    //Envelope of all OSM vertices. Calculated during build time
    private WorldEnvelope osmEnvelope = null;

    //ConvexHull of all the graph vertices. Generated at Graph build time.
    private Geometry convexHull = null;

    /**
     * The density center of the graph for determining the initial geographic extent in the client.
     */
    private Coordinate center = null;

    /**
     * The config JSON used to build this graph. Allows checking whether the configuration has changed.
     */
    public String builderConfig = null;

    /**
     * Embed a router configuration inside the graph, for starting up with a single file.
     */
    public String routerConfig = null;

    /* The preferences that were used for graph building. */
    public Preferences preferences = null;

    /* The time at which the graph was built, for detecting changed inputs and triggering a rebuild. */
    public DateTime buildTimeJoda = null; // FIXME record this info, null is just a placeholder

    /**
     * List of transit modes that are availible in GTFS data used in this graph
     **/
    private HashSet<TraverseMode> transitModes = new HashSet<TraverseMode>();

    public boolean hasBikeSharing = false;

    public boolean hasParkRide = false;

    public boolean hasBikeRide = false;

    /**
     * Manages all updaters of this graph. Is created by the GraphUpdaterConfigurator when there are
     * graph updaters defined in the configuration.
     *
     * @see GraphUpdaterConfigurator
     */
    public transient GraphUpdaterManager updaterManager = null;

    public final Date buildTime = new Date();

    /**
     * True if OSM data was loaded into this Graph.
     */
    public boolean hasStreets = false;

    /**
     * True if GTFS data was loaded into this Graph.
     */
    public boolean hasTransit = false;

    /**
     * True if direct single-edge transfers were generated between transit stops in this Graph.
     */
    public boolean hasDirectTransfers = false;

    /**
     * True if frequency-based services exist in this Graph (GTFS frequencies with exact_times = 0).
     */
    public boolean hasFrequencyService = false;

    /**
     * True if schedule-based services exist in this Graph (including GTFS frequencies with exact_times = 1).
     */
    public boolean hasScheduledService = false;

    /**
     * Has information how much time boarding a vehicle takes. Can be significant eg in airplanes or ferries.
     */
    public Map<TraverseMode, Integer> boardTimes = Collections.EMPTY_MAP;

    /**
     * Has information how much time alighting a vehicle takes. Can be significant eg in airplanes or ferries.
     */
    public Map<TraverseMode, Integer> alightTimes = Collections.EMPTY_MAP;

    /**
     * How should we cluster stops? By 'proximity' or 'ParentStation'
     */
    public StopClusterMode stopClusterMode = StopClusterMode.proximity;

    /**
     * The difference in meters between the WGS84 ellipsoid height and geoid height at the graph's center
     */
    public Double ellipsoidToGeoidDifference = 0.0;

    /**
     * Parent stops
     **/
    public Map<FeedScopedId, Stop> parentStopById = new HashMap<>();

    /**
     * Whether to use flex modes
     */
    public boolean useFlexService = false;

    /**
     * Areas for flex service
     */
    public Map<FeedScopedId, Geometry> flexAreasById = new HashMap<>();

    /**
     * Used for calculating parking zones for temporary vehicle dropoff edges added to graph
     */
    @Nullable
    public ParkingZonesCalculator parkingZonesCalculator;

    /**
     * Vehicles which we tried to link to graph. If vertex is present, then we succeeded in linking that vehicle
     */
    public final Map<VehicleDescription, Optional<TemporaryRentVehicleVertex>> vehiclesTriedToLink = new HashMap<>();

    /**
<<<<<<< HEAD
     * Timestamp for the last update of vehicles positions from each provider
     */
    private final Map<Provider, LocalTime> lastProviderVehiclesUpdateTimestamps = new HashMap<>();
=======
     * All bike stations currently linked to graph
     */
    public Map<BikeRentalStation, RentBikeEdge> bikeRentalStationsInGraph;
>>>>>>> 373f2607

    public Graph(Graph basedOn) {
        this();
        this.bundle = basedOn.getBundle();
    }

    public Graph() {
        this.vertices = new ConcurrentHashMap<String, Vertex>();
        this.edgeById = new ConcurrentHashMap<Integer, Edge>();
        this.vertexById = new ConcurrentHashMap<Integer, Vertex>();
        this.bikeRentalStationsInGraph = new HashMap<>();
    }

    /**
     * Add the given vertex to the graph. Ideally, only vertices should add themselves to the graph, when they are constructed or deserialized.
     */
    public void addVertex(Vertex v) {
        Vertex old = vertices.put(v.getLabel(), v);
        if (old != null) {
            if (old == v)
                LOG.error("repeatedly added the same vertex: {}", v);
            else
                LOG.error("duplicate vertex label in graph (added vertex to graph anyway): {}", v);
        }
    }

    /**
     * Removes a vertex from the graph.
     * <p>
     * Called from streetutils, must be public for now
     *
     * @param v
     */
    public void removeVertex(Vertex v) {
        if (vertices.remove(v.getLabel()) != v) {
            LOG.error(
                    "attempting to remove vertex that is not in graph (or mapping value was null): {}",
                    v);
        }
    }

    /**
     * Removes an edge from the graph. This method is not thread-safe.
     *
     * @param e The edge to be removed
     */
    public void removeEdge(Edge e) {
        if (e != null) {
            synchronized (alertPatches) {   // This synchronization is somewhat silly because this
                alertPatches.remove(e);     // method isn't thread-safe anyway, but it is consistent
            }

            streetNotesService.removeStaticNotes(e);
            edgeById.remove(e.getId());

            if (e instanceof EdgeWithCleanup) ((EdgeWithCleanup) e).detach();

            if (e.fromv != null) {
                e.fromv.removeOutgoing(e);
                e.fromv.getOutgoing().stream()
                        .filter(StreetEdge.class::isInstance)
                        .map(StreetEdge.class::cast)
                        .map(StreetEdge::getTurnRestrictions)
                        .forEach(trs -> trs.removeIf(turnRestriction -> turnRestriction.to == e));
                e.fromv = null;
            }

            if (e.tov != null) {
                e.tov.removeIncoming(e);
                e.tov = null;
            }
        }
    }

    /* Fetching vertices by label is convenient in tests and such, but avoid using in general. */
    @VisibleForTesting
    public Vertex getVertex(String label) {
        return vertices.get(label);
    }

    /**
     * Returns the vertex with the given ID or null if none is present.
     * <p>
     * NOTE: you may need to run rebuildVertexAndEdgeIndices() for the indices
     * to be accurate.
     *
     * @param id
     * @return
     */
    public Vertex getVertexById(int id) {
        return this.vertexById.get(id);
    }

    /**
     * Get all the vertices in the graph.
     *
     * @return
     */
    public Collection<Vertex> getVertices() {
        return this.vertices.values();
    }

    /**
     * Returns the edge with the given ID or null if none is present.
     * <p>
     * NOTE: you may need to run rebuildVertexAndEdgeIndices() for the indices
     * to be accurate.
     *
     * @param id
     * @return
     */
    public Edge getEdgeById(int id) {
        return edgeById.get(id);
    }

    /**
     * Return all the edges in the graph.
     *
     * @return
     */
    public Collection<Edge> getEdges() {
        Set<Edge> edges = new HashSet<Edge>();
        for (Vertex v : this.getVertices()) {
            edges.addAll(v.getOutgoing());
        }
        return edges;
    }

    /**
     * Add an {@link AlertPatch} to the {@link AlertPatch} {@link Set} belonging to an {@link Edge}.
     *
     * @param edge
     * @param alertPatch
     */
    public void addAlertPatch(Edge edge, AlertPatch alertPatch) {
        if (edge == null || alertPatch == null) return;
        synchronized (alertPatches) {
            Set<AlertPatch> alertPatches = this.alertPatches.get(edge);
            if (alertPatches == null) {
                this.alertPatches.put(edge, Collections.singleton(alertPatch));
            } else if (alertPatches instanceof HashSet) {
                alertPatches.add(alertPatch);
            } else {
                alertPatches = new HashSet<AlertPatch>(alertPatches);
                if (alertPatches.add(alertPatch)) {
                    this.alertPatches.put(edge, alertPatches);
                }
            }
        }
    }

    /**
     * Remove an {@link AlertPatch} from the {@link AlertPatch} {@link Set} belonging to an
     * {@link Edge}.
     *
     * @param edge
     * @param alertPatch
     */
    public void removeAlertPatch(Edge edge, AlertPatch alertPatch) {
        if (edge == null || alertPatch == null) return;
        synchronized (alertPatches) {
            Set<AlertPatch> alertPatches = this.alertPatches.get(edge);
            if (alertPatches != null && alertPatches.contains(alertPatch)) {
                if (alertPatches.size() < 2) {
                    this.alertPatches.remove(edge);
                } else {
                    alertPatches.remove(alertPatch);
                }
            }
        }
    }

    /**
     * Get the {@link AlertPatch} {@link Set} that belongs to an {@link Edge} and build a new array.
     *
     * @param edge
     * @return The {@link AlertPatch} array that belongs to the {@link Edge}
     */
    public AlertPatch[] getAlertPatches(Edge edge) {
        if (edge != null) {
            synchronized (alertPatches) {
                Set<AlertPatch> alertPatches = this.alertPatches.get(edge);
                if (alertPatches != null) {
                    return alertPatches.toArray(new AlertPatch[alertPatches.size()]);
                }
            }
        }
        return new AlertPatch[0];
    }

    /**
     * Return only the StreetEdges in the graph.
     *
     * @return
     */
    public Collection<StreetEdge> getStreetEdges() {
        Collection<Edge> allEdges = this.getEdges();
        return Lists.newArrayList(Iterables.filter(allEdges, StreetEdge.class));
    }

    public boolean containsVertex(Vertex v) {
        return (v != null) && vertices.get(v.getLabel()) == v;
    }

    @SuppressWarnings("unchecked")
    public <T> T putService(Class<T> serviceType, T service) {
        return (T) _services.put(serviceType, service);
    }

    public boolean hasService(Class<?> serviceType) {
        return _services.containsKey(serviceType);
    }

    @SuppressWarnings("unchecked")
    public <T> T getService(Class<T> serviceType) {
        return (T) _services.get(serviceType);
    }

    public <T> T getService(Class<T> serviceType, boolean autoCreate) {
        @SuppressWarnings("unchecked")
        T t = (T) _services.get(serviceType);
        if (t == null && autoCreate) {
            try {
                t = (T) serviceType.newInstance();
            } catch (InstantiationException e) {
                throw new RuntimeException(e);
            } catch (IllegalAccessException e) {
                throw new RuntimeException(e);
            }
            _services.put(serviceType, t);
        }
        return t;
    }

<<<<<<< HEAD
    public Map<Provider, LocalTime> getLastProviderVehiclesUpdateTimestamps() {
        return lastProviderVehiclesUpdateTimestamps;
    }

    public boolean isUnresponsiveGracePeriodExceeded(Provider provider, LocalTime currentUpdateTimestamp){
        if (lastProviderVehiclesUpdateTimestamps.containsKey(provider)) {
            return lastProviderVehiclesUpdateTimestamps.get(provider).until(currentUpdateTimestamp, ChronoUnit.SECONDS) > REMOVE_UNRESPONSIVE_PROVIDER_LIMIT_SECONDS;
        }
        return false;
    }

    public void addTransitRoutes(Collection<Route> routes){
=======
    public void addTransitRoutes(Collection<Route> routes) {
>>>>>>> 373f2607
        this.transitRoutes = Stream.of(this.transitRoutes, routes)
                .flatMap(Collection::stream).collect(Collectors.toList());
    }

    public Collection<Route> getTransitRoutes() {
        return transitRoutes;
    }

    public void remove(Vertex vertex) {
        vertices.remove(vertex.getLabel());
    }

    public void removeVertexAndEdges(Vertex vertex) {
        if (!containsVertex(vertex)) {
            throw new IllegalStateException("attempting to remove vertex that is not in graph.");
        }

        /*
         * Note: We have to handle the removal of looping edges (for example RentABikeOn/OffEdge),
         * we use a set to prevent having multiple times the same edge.
         */
        Set<Edge> edges = new HashSet<Edge>(vertex.getDegreeIn() + vertex.getDegreeOut());
        edges.addAll(vertex.getIncoming());
        edges.addAll(vertex.getOutgoing());

        for (Edge edge : edges) {
            removeEdge(edge);
        }

        this.remove(vertex);
    }

    public Envelope getExtent() {
        Envelope env = new Envelope();
        for (Vertex v : getVertices()) {
            env.expandToInclude(v.getCoordinate());
        }
        return env;
    }

    public TransferTable getTransferTable() {
        return transferTable;
    }

    // Infer the time period covered by the transit feed
    public void updateTransitFeedValidity(CalendarServiceData data) {
        long now = new Date().getTime() / 1000;
        final long SEC_IN_DAY = 24 * 60 * 60;
        HashSet<String> agenciesWithFutureDates = new HashSet<String>();
        HashSet<String> agencies = new HashSet<String>();
        for (FeedScopedId sid : data.getServiceIds()) {
            agencies.add(sid.getAgencyId());
            for (ServiceDate sd : data.getServiceDatesForServiceId(sid)) {
                // Adjust for timezone, assuming there is only one per graph.
                long t = sd.getAsDate(getTimeZone()).getTime() / 1000;
                if (t > now) {
                    agenciesWithFutureDates.add(sid.getAgencyId());
                }
                // assume feed is unreliable after midnight on last service day
                long u = t + SEC_IN_DAY;
                if (t < this.transitServiceStarts)
                    this.transitServiceStarts = t;
                if (u > this.transitServiceEnds)
                    this.transitServiceEnds = u;
            }
        }
        for (String agency : agencies) {
            if (!agenciesWithFutureDates.contains(agency)) {
                LOG.warn(this.addBuilderAnnotation(new NoFutureDates(agency)));
            }
        }
    }

    // Check to see if we have transit information for a given date
    public boolean transitFeedCovers(long t) {
        return t >= this.transitServiceStarts && t < this.transitServiceEnds;
    }

    public GraphBundle getBundle() {
        return bundle;
    }

    public void setBundle(GraphBundle bundle) {
        this.bundle = bundle;
    }

    public int countVertices() {
        return vertices.size();
    }

    /**
     * Find the total number of edges in this Graph. There are assumed to be no Edges in an incoming edge list that are not in an outgoing edge list.
     *
     * @return number of outgoing edges in the graph
     */
    public int countEdges() {
        int ne = 0;
        for (Vertex v : getVertices()) {
            ne += v.getDegreeOut();
        }
        return ne;
    }

    /**
     * Add a collection of edges from the edgesById index.
     *
     * @param es
     */
    private void addEdgesToIndex(Collection<Edge> es) {
        for (Edge e : es) {
            this.edgeById.put(e.getId(), e);
        }
    }

    /**
     * Rebuilds any indices on the basis of current vertex and edge IDs.
     * <p>
     * If you want the index to be accurate, you must run this every time the
     * vertex or edge set changes.
     * <p>
     * TODO(flamholz): keep the indices up to date with changes to the graph.
     * This is not simple because the Vertex constructor may add itself to the graph
     * before the Vertex has any edges, so updating indices on addVertex is insufficient.
     */
    public void rebuildVertexAndEdgeIndices() {
        this.vertexById = new HashMap<Integer, Vertex>(Vertex.getMaxIndex());
        Collection<Vertex> vertices = getVertices();
        for (Vertex v : vertices) {
            vertexById.put(v.getIndex(), v);
        }

        // Create map from edge ids to edges.
        this.edgeById = new HashMap<Integer, Edge>();
        for (Vertex v : vertices) {
            // TODO(flamholz): this check seems superfluous.
            if (v == null) {
                continue;
            }

            // Assumes that all the edges appear in at least one outgoing edge list.
            addEdgesToIndex(v.getOutgoing());
        }
    }

    private void readObject(ObjectInputStream inputStream) throws ClassNotFoundException,
            IOException {
        inputStream.defaultReadObject();
    }

    /**
     * Add a graph builder annotation to this graph's list of graph builder annotations. The return value of this method is the annotation's message,
     * which allows for a single-line idiom that creates, registers, and logs a new graph builder annotation:
     * log.warning(graph.addBuilderAnnotation(new SomeKindOfAnnotation(param1, param2)));
     * <p>
     * If the graphBuilderAnnotations field of this graph is null, the annotation is not actually saved, but the message is still returned. This
     * allows annotation registration to be turned off, saving memory and disk space when the user is not interested in annotations.
     */
    public String addBuilderAnnotation(GraphBuilderAnnotation gba) {
        String ret = gba.getMessage();
        if (this.graphBuilderAnnotations != null)
            this.graphBuilderAnnotations.add(gba);
        return ret;
    }

    public List<GraphBuilderAnnotation> getBuilderAnnotations() {
        return this.graphBuilderAnnotations;
    }

    /**
     * Adds mode of transport to transit modes in graph
     *
     * @param mode
     */
    public void addTransitMode(TraverseMode mode) {
        transitModes.add(mode);
    }

    public HashSet<TraverseMode> getTransitModes() {
        return transitModes;
    }

    /* (de) serialization */

    public static Graph load(File file) throws IOException {
        LOG.info("Reading graph " + file.getAbsolutePath() + " ...");
        return load(new FileInputStream(file));
    }

    /**
     * Perform indexing on vertices, edges, and timetables, and create transient data structures.
     * This used to be done in readObject methods upon deserialization, but stand-alone mode now
     * allows passing graphs from graphbuilder to server in memory, without a round trip through
     * serialization.
     * TODO: do we really need a factory for different street vertex indexes?
     */
    public void index(StreetVertexIndexFactory indexFactory) {
        streetIndex = indexFactory.newIndex(this);
        LOG.debug("street index built.");
        LOG.debug("Rebuilding edge and vertex indices.");
        rebuildVertexAndEdgeIndices();
        Set<TripPattern> tableTripPatterns = Sets.newHashSet();
        for (PatternArriveVertex pav : Iterables.filter(this.getVertices(), PatternArriveVertex.class)) {
            tableTripPatterns.add(pav.getTripPattern());
        }
        for (TripPattern ttp : tableTripPatterns) {
            if (ttp != null) ttp.scheduledTimetable.finish(); // skip frequency-based patterns with no table (null)
        }
        // TODO: Move this ^ stuff into the graph index
        this.index = new GraphIndex(this);
        if (useFlexService) {
            this.flexIndex = new FlexIndex();
            flexIndex.init(this);
        }
    }

    public static Graph load(InputStream in) {
        // TODO store version information, halt load if versions mismatch
        Input input = new Input(in);
        Kryo kryo = makeKryo();
        Graph graph = (Graph) kryo.readClassAndObject(input);
        LOG.debug("Basic graph info read.");
        if (graph.graphVersionMismatch()) {
            throw new RuntimeException("Graph version mismatch detected.");
        }
        // Vertex edge lists are transient to avoid excessive recursion depth during serialization.
        // vertex list is transient because it can be reconstructed from edges.
        LOG.debug("Loading edges...");
        List<Edge> edges = (ArrayList<Edge>) kryo.readClassAndObject(input);
        graph.vertices = new ConcurrentHashMap<>(); // why is this concurrent?

        for (Edge e : edges) {
            Vertex fromVertex = e.getFromVertex();
            Vertex toVertex = e.getToVertex();
            graph.vertices.put(fromVertex.getLabel(), fromVertex);
            graph.vertices.put(toVertex.getLabel(), toVertex);
            // Compensating for the fact that we're not using the standard Java de/serialization methods.
            fromVertex.initEdgeListsIfNeeded();
            toVertex.initEdgeListsIfNeeded();
            fromVertex.addOutgoing(e);
            toVertex.addIncoming(e);
        }

        LOG.info("Main graph read. |V|={} |E|={}", graph.countVertices(), graph.countEdges());
        graph.index(new DefaultStreetVertexIndexFactory());
        return graph;
    }

    /**
     * Compares the OTP version number stored in the graph with that of the currently running instance. Logs warnings explaining that mismatched
     * versions can cause problems.
     *
     * @return false if Maven versions match (even if commit ids do not match), true if Maven version of graph does not match this version of OTP or
     * graphs are otherwise obviously incompatible.
     */
    private boolean graphVersionMismatch() {
        MavenVersion v = MavenVersion.VERSION;
        MavenVersion gv = this.mavenVersion;
        LOG.info("Graph version: {}", gv);
        LOG.info("OTP version:   {}", v);
        if (!v.equals(gv)) {
            LOG.error("This graph was built with a different version of OTP. Please rebuild it.");
            return true; // do not allow graph use
        } else if (!v.commit.equals(gv.commit)) {
            if (v.qualifier.equals("SNAPSHOT")) {
                LOG.warn("This graph was built with the same SNAPSHOT version of OTP, but a "
                        + "different commit. Please rebuild the graph if you experience incorrect "
                        + "behavior. ");
                return false; // graph might still work
            } else {
                LOG.error("Commit mismatch in non-SNAPSHOT version. This implies a problem with "
                        + "the build or release process.");
                return true; // major problem
            }
        } else {
            // no version mismatch, no commit mismatch
            LOG.info("This graph was built with the currently running version and commit of OTP.");
            return false;
        }
    }

    /**
     * This method allows reproducibly creating Kryo (de)serializer instances with exactly the same configuration.
     * This allows us to use identically configured instances for serialization and deserialization.
     * <p>
     * When configuring serializers, there's a difference between kryo.register() and kryo.addDefaultSerializer().
     * The latter will set the default for a whole tree of classes. The former matches only the specified class.
     * By default Kryo will serialize all the non-transient fields of an instance. If the class has its own overridden
     * Java serialization methods Kryo will not automatically use those, a JavaSerializer must be registered.
     */
    public static Kryo makeKryo() {
        // For generating a histogram of serialized classes with associated serializers:
        // Kryo kryo = new Kryo(new InstanceCountingClassResolver(), new MapReferenceResolver(), new DefaultStreamFactory());
        Kryo kryo = new Kryo();
        // Allow serialization of unrecognized classes, for which we haven't manually set up a serializer.
        // We might actually want to manually register a serializer for every class, to be safe.
        kryo.setRegistrationRequired(false);
        kryo.setReferences(true);
        kryo.addDefaultSerializer(TPrimitiveHash.class, ExternalizableSerializer.class);
        kryo.register(TIntArrayList.class, new TIntArrayListSerializer());
        kryo.register(TIntIntHashMap.class, new TIntIntHashMapSerializer());
        // Kryo's default instantiation and deserialization of BitSets leaves them empty.
        // The Kryo BitSet serializer in magro/kryo-serializers naively writes out a dense stream of booleans.
        // BitSet's built-in Java serializer saves the internal bitfields, which is efficient. We use that one.
        kryo.register(BitSet.class, new JavaSerializer());
        // BiMap has a constructor that uses its putAll method, which just puts each item in turn.
        // It should be possible to reconstruct this like a standard Map. However, the HashBiMap constructor calls an
        // init method that creates the two internal maps. So we have to subclass the generic Map serializer.
        kryo.register(HashBiMap.class, new HashBiMapSerializer());
        // OBA uses unmodifiable collections, but those classes have package-private visibility. Workaround.
        // FIXME we're importing all the contributed kryo-serializers just for this one serializer
        try {
            Class<?> unmodifiableCollection = Class.forName("java.util.Collections$UnmodifiableCollection");
            kryo.addDefaultSerializer(unmodifiableCollection, UnmodifiableCollectionsSerializer.class);
        } catch (ClassNotFoundException e) {
            throw new RuntimeException(e);
        }
        // Instantiation strategy: how should Kryo make new instances of objects when they are deserialized?
        // The default strategy requires every class you serialize, even in your dependencies, to have a zero-arg
        // constructor (which can be private). The setInstantiatorStrategy method completely replaces that default
        // strategy. The nesting below specifies the Java approach as a fallback strategy to the default strategy.
        kryo.setInstantiatorStrategy(new Kryo.DefaultInstantiatorStrategy(new SerializingInstantiatorStrategy()));
        return kryo;
    }

    public void saveTransitLines(File file) throws IOException {
        LOG.info("Writing transit lines to csv {} ...", file.getAbsolutePath());

        CsvWriter writer = new CsvWriter(file.getPath(), ',', StandardCharsets.UTF_8);
        try {
            for (Route route : getTransitRoutes()) {
                String routeTypeName = "UNSUPPORTED";
                try {
                    routeTypeName = GtfsLibrary.getTraverseMode(route).name();
                } catch (IllegalArgumentException e) {
                    LOG.error("Unsupported HVT type detected: {} for {} {}", route.getType(), Optional.ofNullable(route.getShortName()).orElseGet(route::getLongName), route.getAgency().getName());
                }
                writer.writeRecord(new String[]{routeTypeName, Optional.ofNullable(route.getShortName()).orElseGet(route::getLongName), route.getAgency().getName()});
            }
        } catch (IOException e) {
            file.delete();
            throw e;
        } finally {
            writer.close();
        }
    }

    public void saveTransitLineStops(File file) throws IOException {
        LOG.info("Writing transit line stops to csv {} ...", file.getAbsolutePath());

        CsvWriter writer = new CsvWriter(file.getPath(), ',', StandardCharsets.UTF_8);
        try {
            for (Stop stop : this.transitStops.values()) {
                writer.writeRecord(new String[]{stop.getId().getId(), "" + stop.getLat(), "" + stop.getLon(), stop.getName(), String.join("#", stop.getLineNames())});
            }
        } catch (IOException e) {
            file.delete();
            throw e;
        } finally {
            writer.close();
        }
    }

    public void saveTransitLineStopTimes(File file, long timeLimit) throws IOException {
        LocalTime startTime = LocalTime.now();
        LOG.info("Preparing to write transit line stop times to csv");
        CsvWriter writer = new CsvWriter(file.getPath(), ',', StandardCharsets.UTF_8);
        LOG.info("Writing transit line stop times to csv {} ...", file.getAbsolutePath());
        int numberOfConsideredRecords = 0;
        int numberOfWrittenRecords = 0;
        long writingTime = 0;
        try {
            for (StopTime stopTime : this.transitStopTimes) {
                Set<ServiceDate> serviceDates = calendarService.getServiceDatesForServiceId(stopTime.getTrip().getServiceId());
                for (ServiceDate serviceDate : serviceDates) {
                    LocalDate serviceDateToWrite = LocalDate.of(serviceDate.getYear(), serviceDate.getMonth(), serviceDate.getDay());
                    int serviceTimeToWrite = stopTime.getArrivalTime();
                    //if arrival time is eg. 25:30, convert it to 1:30 next day
                    if (serviceTimeToWrite > LocalTime.MAX.toSecondOfDay()) {
                        serviceTimeToWrite -= LocalTime.MAX.toSecondOfDay();
                        serviceDateToWrite = serviceDateToWrite.plusDays(1);
                    }
                    if (!serviceDateToWrite.isBefore(LocalDate.now()) && !serviceDateToWrite.isAfter(LocalDate.now().plusDays(7))) {
                        String arrivalDate = LocalDateTime.of(serviceDateToWrite, LocalTime.ofSecondOfDay(serviceTimeToWrite)).format(DateTimeFormatter.ISO_LOCAL_DATE_TIME);
                        String routeShortName = Optional.ofNullable(stopTime.getTrip().getRoute().getShortName()).orElseGet(stopTime.getTrip().getRoute()::getLongName);
                        writer.writeRecord(new String[]{stopTime.getStop().getId().getId(), stopTime.getTrip().getTripHeadsign(), routeShortName, arrivalDate});
                        numberOfWrittenRecords++;
                    }
                    numberOfConsideredRecords++;
                    writingTime = startTime.until(LocalTime.now(), ChronoUnit.SECONDS);
                    if (writingTime > timeLimit) {
                        throw new TimeoutException();
                    }
                }
            }
        } catch (IOException e) {
            file.delete();
            throw e;
        } catch (TimeoutException e) {
            LOG.error("Writing transit line stop times to csv takes too long - aborting");
            file.delete();
        } finally {
            writer.close();
            LOG.info("Writing transit line stop times to csv took {} seconds (considered entries: {}, written entries: {}",
                    writingTime, numberOfConsideredRecords, numberOfWrittenRecords);
        }
    }

    public void saveEdgesForTimePrediction(File file) {
        LOG.info("Writing edges for collecting time prediction data to {}", file.getAbsolutePath());
        CsvWriter writer = new CsvWriter(file.getPath(), ' ', StandardCharsets.UTF_8);
        try {
            TraverseModeSet car = new TraverseModeSet(TraverseMode.CAR);
            for (StreetEdge e : this.getStreetEdges()) {
                if (e.canTraverse(car)) {
                    writer.writeRecord(new String[]{
                            (String.valueOf(e.getId())),
                            (String.valueOf(e.getStartOsmNodeId())),
                            (String.valueOf(e.getFromVertex().getLat())),
                            (String.valueOf(e.getFromVertex().getLon())),
                            (String.valueOf(e.getEndOsmNodeId())),
                            (String.valueOf(e.getToVertex().getLat())),
                            (String.valueOf(e.getToVertex().getLon())),
                            (String.valueOf(e.wayId)),
                            (String.valueOf(e.getDirection())),
                            (String.valueOf(e.getAzimuth()))
                    });
                }
            }
        } catch (IOException ioException) {
            file.delete();
            ioException.printStackTrace();
        } finally {
            writer.close();
        }
    }

    public void save(File file) throws IOException {
        LOG.info("Main graph size: |V|={} |E|={}", this.countVertices(), this.countEdges());
        LOG.info("Writing graph " + file.getAbsolutePath() + " ...");
        try {
            save(new FileOutputStream(file));
        } catch (Exception e) {
            file.delete(); // remove half-written file
            throw e;
        }
    }

    public void save(OutputStream outputStream) {
        Kryo kryo = makeKryo();
        LOG.debug("Consolidating edges...");
        Output output = new Output(outputStream);
        // this is not space efficient
        List<Edge> edges = new ArrayList<Edge>(this.countEdges());
        for (Vertex v : getVertices()) {
            // there are assumed to be no edges in an incoming list that are not
            // in an outgoing list
            edges.addAll(v.getOutgoing());
            if (v.getDegreeOut() + v.getDegreeIn() == 0)
                LOG.debug("vertex {} has no edges, it will not survive serialization.", v);
        }
        LOG.debug("Assigning vertex/edge ID numbers...");
        this.rebuildVertexAndEdgeIndices();
        LOG.debug("Writing edges...");
        kryo.writeClassAndObject(output, this);
        kryo.writeClassAndObject(output, edges);
        output.close();
        LOG.info("Graph written.");
        // Summarize serialized classes and associated serializers:
        // ((InstanceCountingClassResolver) kryo.getClassResolver()).summarize();
    }

    public Integer getIdForEdge(Edge edge) {
        return edge.getId();
    }

    public CalendarService getCalendarService() {
        if (calendarService == null) {
            CalendarServiceData data = this.getService(CalendarServiceData.class);
            if (data != null) {
                this.calendarService = new CalendarServiceImpl(data);
            }
        }
        return this.calendarService;
    }

    public int removeEdgelessVertices() {
        int removed = 0;
        List<Vertex> toRemove = new LinkedList<Vertex>();
        for (Vertex v : this.getVertices())
            if (v.getDegreeOut() + v.getDegreeIn() == 0)
                toRemove.add(v);
        // avoid concurrent vertex map modification
        for (Vertex v : toRemove) {
            this.remove(v);
            removed += 1;
            LOG.trace("removed edgeless vertex {}", v);
        }
        return removed;
    }

    public Collection<String> getFeedIds() {
        return feedIds;
    }

    public Collection<Agency> getAgencies(String feedId) {
        return agenciesForFeedId.get(feedId);
    }

    public FeedInfo getFeedInfo(String feedId) {
        return feedInfoForId.get(feedId);
    }

    public void addAgency(String feedId, Agency agency) {
        Collection<Agency> agencies = agenciesForFeedId.getOrDefault(feedId, new HashSet<>());
        agencies.add(agency);
        this.agenciesForFeedId.put(feedId, agencies);
        this.feedIds.add(feedId);
    }

    public void addFeedInfo(FeedInfo info) {
        this.feedInfoForId.put(info.getId().toString(), info);
    }

    public void addFlexArea(String feedId, String areaId, Polygon flexArea) {
        this.flexAreasById.put(new FeedScopedId(feedId, areaId), flexArea);
    }

    /**
     * Returns the time zone for the first agency in this graph. This is used to interpret times in API requests. The JVM default time zone cannot be
     * used because we support multiple graphs on one server via the routerId. Ideally we would want to interpret times in the time zone of the
     * geographic location where the origin/destination vertex or board/alight event is located. This may become necessary when we start making graphs
     * with long distance train, boat, or air services.
     */
    public TimeZone getTimeZone() {
        if (timeZone == null) {
            Collection<Agency> agencies = null;
            if (agenciesForFeedId.entrySet().size() > 0) {
                agencies = agenciesForFeedId.entrySet().iterator().next().getValue();
            }
            if (agencies == null || agencies.size() == 0) {
                timeZone = TimeZone.getTimeZone("GMT");
                LOG.warn("graph contains no agencies (yet); API request times will be interpreted as GMT.");
            } else {
                CalendarService cs = this.getCalendarService();
                for (Agency agency : agencies) {
                    TimeZone tz = cs.getTimeZoneForAgencyId(agency.getId());
                    if (timeZone == null) {
                        LOG.debug("graph time zone set to {}", tz);
                        timeZone = tz;
                    } else if (!timeZone.equals(tz)) {
                        LOG.error("agency time zone differs from graph time zone: {}", tz);
                    }
                }
            }
        }
        return timeZone;
    }

    /**
     * Return all TimeZones for all agencies in the graph
     *
     * @return collection of referenced timezones
     */
    public Collection<TimeZone> getAllTimeZones() {
        List<TimeZone> timeZones = new ArrayList<>();
        for (String feedId : getFeedIds()) {
            for (Agency agency : getAgencies(feedId)) {
                TimeZone timeZone = calendarService.getTimeZoneForAgencyId(agency.getId());
                if (timeZone != null) {
                    timeZones.add(timeZone);
                }
            }
        }
        return timeZones;
    }

    /**
     * The timezone is cached by the graph. If you've done something to the graph that has the
     * potential to change the time zone, you should call this to ensure it is reset.
     */
    public void clearTimeZone() {
        this.timeZone = null;
    }

    public void summarizeBuilderAnnotations() {
        List<GraphBuilderAnnotation> gbas = this.graphBuilderAnnotations;
        Multiset<Class<? extends GraphBuilderAnnotation>> classes = HashMultiset.create();
        LOG.info("Summary (number of each type of annotation):");
        for (GraphBuilderAnnotation gba : gbas)
            classes.add(gba.getClass());
        for (Multiset.Entry<Class<? extends GraphBuilderAnnotation>> e : classes.entrySet()) {
            String name = e.getElement().getSimpleName();
            int count = e.getCount();
            LOG.info("    {} - {}", name, count);
        }
    }

    /**
     * Calculates envelope out of all OSM coordinates
     * <p>
     * Transit stops are added to the envelope as they are added to the graph
     */
    public void calculateEnvelopeOsmVertices() {
        this.envelope = new WorldEnvelope();
        this.osmEnvelope = new WorldEnvelope();

        for (Vertex v : this.getVertices()) {
            Coordinate c = v.getCoordinate();
            this.envelope.expandToInclude(c);
            this.osmEnvelope.expandToInclude(c);
        }
    }

    /**
     * Calculates convexHull of all the vertices during build time
     */
    public void calculateConvexHull() {
        convexHull = GraphUtils.makeConvexHull(this);
    }

    /**
     * @return calculated convexHull;
     */
    public Geometry getConvexHull() {
        return convexHull;

    }

    /**
     * Expands envelope to include given point
     * <p>
     * If envelope is empty it creates it (This can happen with a graph without OSM data)
     * Used when adding stops to OSM envelope
     *
     * @param x the value to lower the minimum x to or to raise the maximum x to
     * @param y the value to lower the minimum y to or to raise the maximum y to
     */
    public void expandToInclude(double x, double y) {
        //Envelope can be empty if graph building is run without OSM data
        if (this.envelope == null) {
            calculateEnvelopeOsmVertices();
        }
        this.envelope.expandToInclude(x, y);
    }

    public WorldEnvelope getEnvelope() {
        return this.envelope;
    }

    public WorldEnvelope getOsmEnvelope() {
        return this.osmEnvelope;
    }

    // lazy-init geom index on an as needed basis
    public GeometryIndex getGeomIndex() {

        if (this.geomIndex == null)
            this.geomIndex = new GeometryIndex(this);

        return this.geomIndex;
    }

    // lazy-init sample factor on an as needed basis
    public SampleFactory getSampleFactory() {
        if (this.sampleFactory == null)
            this.sampleFactory = new SampleFactory(this);

        return this.sampleFactory;
    }

    /**
     * Calculates Transit center from median of coordinates of all transitStops if graph
     * has transit. If it doesn't it isn't calculated. (mean walue of min, max latitude and longitudes are used)
     * <p>
     * Transit center is saved in center variable
     * <p>
     * This speeds up calculation, but problem is that median needs to have all of latitudes/longitudes
     * in memory, this can become problematic in large installations. It works without a problem on New York State.
     */
    public void calculateTransitCenter() {
        if (hasTransit) {

            TDoubleList latitudes = new TDoubleLinkedList();
            TDoubleList longitudes = new TDoubleLinkedList();
            Median median = new Median();

            getVertices().stream()
                    .filter(v -> v instanceof TransitStop)
                    .forEach(v -> {
                        latitudes.add(v.getLat());
                        longitudes.add(v.getLon());
                    });

            median.setData(latitudes.toArray());
            double medianLatitude = median.evaluate();
            median = new Median();
            median.setData(longitudes.toArray());
            double medianLongitude = median.evaluate();

            this.center = new Coordinate(medianLongitude, medianLatitude);
        }
    }

    public Optional<Coordinate> getCenter() {
        return Optional.ofNullable(center);
    }

    public long getTransitServiceStarts() {
        return transitServiceStarts;
    }

    public long getTransitServiceEnds() {
        return transitServiceEnds;
    }

    public void setUseFlexService(boolean useFlexService) {
        // when passing in graph from memory, router config had not loaded when "index()" called
        if (useFlexService && !this.useFlexService) {
            this.flexIndex = new FlexIndex();
            flexIndex.init(this);
        }
        this.useFlexService = useFlexService;
    }

    public void addTransitStops(Collection<Stop> newStops) {
        newStops.stream().forEach(newStop -> this.transitStops.put(newStop.getId(), newStop));
    }

    public void addTransitStopTime(StopTime newStopTime) {
        this.transitStopTimes.add(newStopTime);
        if (!this.transitStops.containsKey(newStopTime.getStop().getId())) {
            this.transitStops.put(newStopTime.getStop().getId(), newStopTime.getStop());
        }
        this.transitStops.get(newStopTime.getStop().getId()).addLine(Optional.ofNullable(newStopTime.getTrip().getRoute().getShortName()).orElseGet(newStopTime.getTrip().getRoute()::getLongName));
    }

    public Stream<DropoffVehicleEdge> getDropEdges() {
        return getEdges().stream().filter(e -> e instanceof DropoffVehicleEdge).map(e -> (DropoffVehicleEdge) e);
    }

    public Stream<RentVehicleEdge> getRentEdges() {
        return getEdges().stream().filter(e -> e instanceof RentVehicleEdge).map(e -> (RentVehicleEdge) e);
    }
}<|MERGE_RESOLUTION|>--- conflicted
+++ resolved
@@ -41,11 +41,8 @@
 import org.opentripplanner.routing.core.MortonVertexComparatorFactory;
 import org.opentripplanner.routing.core.TransferTable;
 import org.opentripplanner.routing.core.TraverseMode;
-<<<<<<< HEAD
+import org.opentripplanner.routing.core.TraverseModeSet;
 import org.opentripplanner.routing.core.vehicle_sharing.Provider;
-=======
-import org.opentripplanner.routing.core.TraverseModeSet;
->>>>>>> 373f2607
 import org.opentripplanner.routing.core.vehicle_sharing.VehicleDescription;
 import org.opentripplanner.routing.edgetype.EdgeWithCleanup;
 import org.opentripplanner.routing.edgetype.StreetEdge;
@@ -287,15 +284,14 @@
     public final Map<VehicleDescription, Optional<TemporaryRentVehicleVertex>> vehiclesTriedToLink = new HashMap<>();
 
     /**
-<<<<<<< HEAD
+     * All bike stations currently linked to graph
+     */
+    public Map<BikeRentalStation, RentBikeEdge> bikeRentalStationsInGraph;
+
+    /**
      * Timestamp for the last update of vehicles positions from each provider
      */
     private final Map<Provider, LocalTime> lastProviderVehiclesUpdateTimestamps = new HashMap<>();
-=======
-     * All bike stations currently linked to graph
-     */
-    public Map<BikeRentalStation, RentBikeEdge> bikeRentalStationsInGraph;
->>>>>>> 373f2607
 
     public Graph(Graph basedOn) {
         this();
@@ -530,28 +526,24 @@
         return t;
     }
 
-<<<<<<< HEAD
+    public void addTransitRoutes(Collection<Route> routes) {
+        this.transitRoutes = Stream.of(this.transitRoutes, routes)
+                .flatMap(Collection::stream).collect(Collectors.toList());
+    }
+
+    public Collection<Route> getTransitRoutes() {
+        return transitRoutes;
+    }
+
     public Map<Provider, LocalTime> getLastProviderVehiclesUpdateTimestamps() {
         return lastProviderVehiclesUpdateTimestamps;
     }
 
-    public boolean isUnresponsiveGracePeriodExceeded(Provider provider, LocalTime currentUpdateTimestamp){
+    public boolean isUnresponsiveGracePeriodExceeded(Provider provider, LocalTime currentUpdateTimestamp) {
         if (lastProviderVehiclesUpdateTimestamps.containsKey(provider)) {
             return lastProviderVehiclesUpdateTimestamps.get(provider).until(currentUpdateTimestamp, ChronoUnit.SECONDS) > REMOVE_UNRESPONSIVE_PROVIDER_LIMIT_SECONDS;
         }
         return false;
-    }
-
-    public void addTransitRoutes(Collection<Route> routes){
-=======
-    public void addTransitRoutes(Collection<Route> routes) {
->>>>>>> 373f2607
-        this.transitRoutes = Stream.of(this.transitRoutes, routes)
-                .flatMap(Collection::stream).collect(Collectors.toList());
-    }
-
-    public Collection<Route> getTransitRoutes() {
-        return transitRoutes;
     }
 
     public void remove(Vertex vertex) {
@@ -638,7 +630,7 @@
 
     /**
      * Find the total number of edges in this Graph. There are assumed to be no Edges in an incoming edge list that are not in an outgoing edge list.
-     *
+     * 
      * @return number of outgoing edges in the graph
      */
     public int countEdges() {
@@ -651,7 +643,6 @@
 
     /**
      * Add a collection of edges from the edgesById index.
-     *
      * @param es
      */
     private void addEdgesToIndex(Collection<Edge> es) {
@@ -659,13 +650,13 @@
             this.edgeById.put(e.getId(), e);
         }
     }
-
+    
     /**
      * Rebuilds any indices on the basis of current vertex and edge IDs.
-     * <p>
-     * If you want the index to be accurate, you must run this every time the
+     * 
+     * If you want the index to be accurate, you must run this every time the 
      * vertex or edge set changes.
-     * <p>
+     * 
      * TODO(flamholz): keep the indices up to date with changes to the graph.
      * This is not simple because the Vertex constructor may add itself to the graph
      * before the Vertex has any edges, so updating indices on addVertex is insufficient.
@@ -699,7 +690,7 @@
      * Add a graph builder annotation to this graph's list of graph builder annotations. The return value of this method is the annotation's message,
      * which allows for a single-line idiom that creates, registers, and logs a new graph builder annotation:
      * log.warning(graph.addBuilderAnnotation(new SomeKindOfAnnotation(param1, param2)));
-     * <p>
+     * 
      * If the graphBuilderAnnotations field of this graph is null, the annotation is not actually saved, but the message is still returned. This
      * allows annotation registration to be turned off, saving memory and disk space when the user is not interested in annotations.
      */
@@ -716,7 +707,6 @@
 
     /**
      * Adds mode of transport to transit modes in graph
-     *
      * @param mode
      */
     public void addTransitMode(TraverseMode mode) {
@@ -738,10 +728,10 @@
      * Perform indexing on vertices, edges, and timetables, and create transient data structures.
      * This used to be done in readObject methods upon deserialization, but stand-alone mode now
      * allows passing graphs from graphbuilder to server in memory, without a round trip through
-     * serialization.
+     * serialization. 
      * TODO: do we really need a factory for different street vertex indexes?
      */
-    public void index(StreetVertexIndexFactory indexFactory) {
+    public void index (StreetVertexIndexFactory indexFactory) {
         streetIndex = indexFactory.newIndex(this);
         LOG.debug("street index built.");
         LOG.debug("Rebuilding edge and vertex indices.");
@@ -755,12 +745,12 @@
         }
         // TODO: Move this ^ stuff into the graph index
         this.index = new GraphIndex(this);
-        if (useFlexService) {
+        if (useFlexService ) {
             this.flexIndex = new FlexIndex();
             flexIndex.init(this);
         }
     }
-
+    
     public static Graph load(InputStream in) {
         // TODO store version information, halt load if versions mismatch
         Input input = new Input(in);
@@ -796,9 +786,9 @@
     /**
      * Compares the OTP version number stored in the graph with that of the currently running instance. Logs warnings explaining that mismatched
      * versions can cause problems.
-     *
+     * 
      * @return false if Maven versions match (even if commit ids do not match), true if Maven version of graph does not match this version of OTP or
-     * graphs are otherwise obviously incompatible.
+     *         graphs are otherwise obviously incompatible.
      */
     private boolean graphVersionMismatch() {
         MavenVersion v = MavenVersion.VERSION;
@@ -829,7 +819,7 @@
     /**
      * This method allows reproducibly creating Kryo (de)serializer instances with exactly the same configuration.
      * This allows us to use identically configured instances for serialization and deserialization.
-     * <p>
+     *
      * When configuring serializers, there's a difference between kryo.register() and kryo.addDefaultSerializer().
      * The latter will set the default for a whole tree of classes. The former matches only the specified class.
      * By default Kryo will serialize all the non-transient fields of an instance. If the class has its own overridden
@@ -858,7 +848,7 @@
         // FIXME we're importing all the contributed kryo-serializers just for this one serializer
         try {
             Class<?> unmodifiableCollection = Class.forName("java.util.Collections$UnmodifiableCollection");
-            kryo.addDefaultSerializer(unmodifiableCollection, UnmodifiableCollectionsSerializer.class);
+            kryo.addDefaultSerializer(unmodifiableCollection , UnmodifiableCollectionsSerializer.class);
         } catch (ClassNotFoundException e) {
             throw new RuntimeException(e);
         }
@@ -877,9 +867,9 @@
         try {
             for (Route route : getTransitRoutes()) {
                 String routeTypeName = "UNSUPPORTED";
-                try {
+                try{
                     routeTypeName = GtfsLibrary.getTraverseMode(route).name();
-                } catch (IllegalArgumentException e) {
+                }catch(IllegalArgumentException e) {
                     LOG.error("Unsupported HVT type detected: {} for {} {}", route.getType(), Optional.ofNullable(route.getShortName()).orElseGet(route::getLongName), route.getAgency().getName());
                 }
                 writer.writeRecord(new String[]{routeTypeName, Optional.ofNullable(route.getShortName()).orElseGet(route::getLongName), route.getAgency().getName()});
@@ -903,7 +893,8 @@
         } catch (IOException e) {
             file.delete();
             throw e;
-        } finally {
+        }
+        finally {
             writer.close();
         }
     }
@@ -1106,7 +1097,6 @@
 
     /**
      * Return all TimeZones for all agencies in the graph
-     *
      * @return collection of referenced timezones
      */
     public Collection<TimeZone> getAllTimeZones() {
@@ -1124,9 +1114,9 @@
 
     /**
      * The timezone is cached by the graph. If you've done something to the graph that has the
-     * potential to change the time zone, you should call this to ensure it is reset.
-     */
-    public void clearTimeZone() {
+     * potential to change the time zone, you should call this to ensure it is reset. 
+     */
+    public void clearTimeZone () {
         this.timeZone = null;
     }
 
@@ -1145,17 +1135,15 @@
 
     /**
      * Calculates envelope out of all OSM coordinates
-     * <p>
+     *
      * Transit stops are added to the envelope as they are added to the graph
      */
-    public void calculateEnvelopeOsmVertices() {
+    public void calculateEnvelope() {
         this.envelope = new WorldEnvelope();
-        this.osmEnvelope = new WorldEnvelope();
 
         for (Vertex v : this.getVertices()) {
             Coordinate c = v.getCoordinate();
             this.envelope.expandToInclude(c);
-            this.osmEnvelope.expandToInclude(c);
         }
     }
 
@@ -1176,17 +1164,17 @@
 
     /**
      * Expands envelope to include given point
-     * <p>
+     *
      * If envelope is empty it creates it (This can happen with a graph without OSM data)
      * Used when adding stops to OSM envelope
      *
-     * @param x the value to lower the minimum x to or to raise the maximum x to
-     * @param y the value to lower the minimum y to or to raise the maximum y to
+     * @param  x  the value to lower the minimum x to or to raise the maximum x to
+     * @param  y  the value to lower the minimum y to or to raise the maximum y to
      */
     public void expandToInclude(double x, double y) {
         //Envelope can be empty if graph building is run without OSM data
         if (this.envelope == null) {
-            calculateEnvelopeOsmVertices();
+            calculateEnvelope();
         }
         this.envelope.expandToInclude(x, y);
     }
@@ -1195,33 +1183,29 @@
         return this.envelope;
     }
 
-    public WorldEnvelope getOsmEnvelope() {
-        return this.osmEnvelope;
-    }
-
     // lazy-init geom index on an as needed basis
     public GeometryIndex getGeomIndex() {
-
-        if (this.geomIndex == null)
-            this.geomIndex = new GeometryIndex(this);
-
-        return this.geomIndex;
+    	
+    	if(this.geomIndex == null)
+    		this.geomIndex = new GeometryIndex(this);
+    	
+    	return this.geomIndex;
     }
 
     // lazy-init sample factor on an as needed basis
     public SampleFactory getSampleFactory() {
-        if (this.sampleFactory == null)
+        if(this.sampleFactory == null)
             this.sampleFactory = new SampleFactory(this);
 
-        return this.sampleFactory;
+        return this.sampleFactory;	
     }
 
     /**
      * Calculates Transit center from median of coordinates of all transitStops if graph
      * has transit. If it doesn't it isn't calculated. (mean walue of min, max latitude and longitudes are used)
-     * <p>
+     *
      * Transit center is saved in center variable
-     * <p>
+     *
      * This speeds up calculation, but problem is that median needs to have all of latitudes/longitudes
      * in memory, this can become problematic in large installations. It works without a problem on New York State.
      */
@@ -1233,11 +1217,11 @@
             Median median = new Median();
 
             getVertices().stream()
-                    .filter(v -> v instanceof TransitStop)
-                    .forEach(v -> {
-                        latitudes.add(v.getLat());
-                        longitudes.add(v.getLon());
-                    });
+                .filter(v -> v instanceof TransitStop)
+                .forEach(v -> {
+                    latitudes.add(v.getLat());
+                    longitudes.add(v.getLon());
+                });
 
             median.setData(latitudes.toArray());
             double medianLatitude = median.evaluate();
@@ -1270,23 +1254,15 @@
         this.useFlexService = useFlexService;
     }
 
-    public void addTransitStops(Collection<Stop> newStops) {
+    public void addTransitStops(Collection<Stop> newStops){
         newStops.stream().forEach(newStop -> this.transitStops.put(newStop.getId(), newStop));
     }
 
-    public void addTransitStopTime(StopTime newStopTime) {
+    public void addTransitStopTime(StopTime newStopTime){
         this.transitStopTimes.add(newStopTime);
-        if (!this.transitStops.containsKey(newStopTime.getStop().getId())) {
+        if(!this.transitStops.containsKey(newStopTime.getStop().getId())){
             this.transitStops.put(newStopTime.getStop().getId(), newStopTime.getStop());
         }
         this.transitStops.get(newStopTime.getStop().getId()).addLine(Optional.ofNullable(newStopTime.getTrip().getRoute().getShortName()).orElseGet(newStopTime.getTrip().getRoute()::getLongName));
     }
-
-    public Stream<DropoffVehicleEdge> getDropEdges() {
-        return getEdges().stream().filter(e -> e instanceof DropoffVehicleEdge).map(e -> (DropoffVehicleEdge) e);
-    }
-
-    public Stream<RentVehicleEdge> getRentEdges() {
-        return getEdges().stream().filter(e -> e instanceof RentVehicleEdge).map(e -> (RentVehicleEdge) e);
-    }
 }