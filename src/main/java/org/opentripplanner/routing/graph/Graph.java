package org.opentripplanner.routing.graph;

import com.esotericsoftware.kryo.Kryo;
import com.esotericsoftware.kryo.io.Input;
import com.google.common.annotations.VisibleForTesting;
import com.google.common.collect.BiMap;
import com.google.common.collect.HashBiMap;
import com.google.common.collect.HashMultimap;
import com.google.common.collect.HashMultiset;
import com.google.common.collect.ImmutableList;
import com.google.common.collect.Iterables;
import com.google.common.collect.Lists;
import com.google.common.collect.Maps;
import com.google.common.collect.Multimap;
import com.google.common.collect.Multiset;
import gnu.trove.list.TDoubleList;
import gnu.trove.list.linked.TDoubleLinkedList;
import org.apache.commons.math3.stat.descriptive.rank.Median;
import org.joda.time.DateTime;
import org.locationtech.jts.geom.Coordinate;
import org.locationtech.jts.geom.Envelope;
import org.locationtech.jts.geom.Geometry;
import org.opentripplanner.common.MavenVersion;
import org.opentripplanner.common.TurnRestriction;
import org.opentripplanner.common.geometry.CompactElevationProfile;
import org.opentripplanner.common.geometry.GraphUtils;
import org.opentripplanner.graph_builder.annotation.GraphBuilderAnnotation;
import org.opentripplanner.graph_builder.annotation.NoFutureDates;
import org.opentripplanner.model.Agency;
import org.opentripplanner.model.CalendarService;
import org.opentripplanner.model.FeedInfo;
import org.opentripplanner.model.FeedScopedId;
import org.opentripplanner.model.GraphBundle;
import org.opentripplanner.model.Notice;
import org.opentripplanner.model.Operator;
import org.opentripplanner.model.TransitEntity;
import org.opentripplanner.model.Station;
import org.opentripplanner.model.Trip;
import org.opentripplanner.model.calendar.CalendarServiceData;
import org.opentripplanner.model.calendar.ServiceDate;
import org.opentripplanner.model.calendar.impl.CalendarServiceImpl;
import org.opentripplanner.routing.alertpatch.AlertPatch;
import org.opentripplanner.routing.algorithm.raptor.transit.TransitLayer;
import org.opentripplanner.routing.algorithm.raptor.transit.mappers.TransitLayerMapper;
import org.opentripplanner.routing.core.TransferTable;
import org.opentripplanner.routing.core.TraverseMode;
import org.opentripplanner.routing.edgetype.EdgeWithCleanup;
import org.opentripplanner.routing.edgetype.StreetEdge;
import org.opentripplanner.routing.edgetype.TripPattern;
import org.opentripplanner.routing.impl.DefaultStreetVertexIndexFactory;
import org.opentripplanner.routing.services.StreetVertexIndexFactory;
import org.opentripplanner.routing.services.StreetVertexIndexService;
import org.opentripplanner.routing.services.notes.StreetNotesService;
import org.opentripplanner.routing.trippattern.Deduplicator;
import org.opentripplanner.routing.vertextype.TransitStopVertex;
import org.opentripplanner.updater.GraphUpdaterConfigurator;
import org.opentripplanner.updater.GraphUpdaterManager;
import org.opentripplanner.updater.stoptime.TimetableSnapshotSource;
import org.opentripplanner.util.WorldEnvelope;
import org.slf4j.Logger;
import org.slf4j.LoggerFactory;

import java.io.File;
import java.io.FileInputStream;
import java.io.IOException;
import java.io.InputStream;
import java.io.ObjectInputStream;
import java.io.Serializable;
import java.util.ArrayList;
import java.util.Collection;
import java.util.Collections;
import java.util.Date;
import java.util.HashMap;
import java.util.HashSet;
import java.util.LinkedList;
import java.util.List;
import java.util.Map;
import java.util.Optional;
import java.util.Set;
import java.util.TimeZone;
import java.util.concurrent.ConcurrentHashMap;
import java.util.prefs.Preferences;
/**
 * A graph is really just one or more indexes into a set of vertexes. It used to keep edgelists for each vertex, but those are in the vertex now.
 */
public class Graph implements Serializable, AddBuilderAnnotation {

    private static final Logger LOG = LoggerFactory.getLogger(Graph.class);

    private static final long serialVersionUID = MavenVersion.VERSION.getUID();

    private final MavenVersion mavenVersion = MavenVersion.VERSION;

    // TODO Remove this field, use Router.routerId ?
    public String routerId;

    private final Map<Edge, Set<AlertPatch>> alertPatches = new HashMap<Edge, Set<AlertPatch>>(0);

    private final Map<Edge, List<TurnRestriction>> turnRestrictions = Maps.newHashMap();

    public final StreetNotesService streetNotesService = new StreetNotesService();

    /**
     * Allows a notice element to be attached to an object in the OTP model by its id and then retrieved
     * by the API when navigating from that object. The map key is entity id: {@link TransitEntity#getId()}.
     */
    private final Multimap<TransitEntity<?>, Notice> noticesByElement = HashMultimap.create();

    // transit feed validity information in seconds since epoch
    private long transitServiceStarts = Long.MAX_VALUE;

    private long transitServiceEnds = 0;

    private Map<Class<?>, Object> _services = new HashMap<Class<?>, Object>();

    private TransferTable transferTable = new TransferTable();

    private GraphBundle bundle;

    /* Ideally we could just get rid of vertex labels, but they're used in tests and graph building. */
    private Map<String, Vertex> vertices = new ConcurrentHashMap<>();

    private transient CalendarService calendarService;

    public transient StreetVertexIndexService streetIndex;

    public transient GraphIndex index;

    public final transient Deduplicator deduplicator = new Deduplicator();

    /**
     * Map from GTFS ServiceIds to integers close to 0. Allows using BitSets instead of {@code Set<Object>}.
     * An empty Map is created before the Graph is built to allow registering IDs from multiple feeds.   
     */
    public final Map<FeedScopedId, Integer> serviceCodes = Maps.newHashMap();

    public transient TimetableSnapshotSource timetableSnapshotSource = null;

    private transient List<GraphBuilderAnnotation> graphBuilderAnnotations = new LinkedList<GraphBuilderAnnotation>(); // initialize for tests

    private Map<String, Collection<Agency>> agenciesForFeedId = new HashMap<>();

    private Collection<Operator> operators = new ArrayList<>();

    private Collection<String> feedIds = new HashSet<>();

    private Map<String, FeedInfo> feedInfoForId = new HashMap<>();

    private transient TimeZone timeZone = null;

    //Envelope of all OSM and transit vertices. Calculated during build time
    private WorldEnvelope envelope = null;

    //ConvexHull of all the graph vertices. Generated at Graph build time.
    private Geometry convexHull = null;

    /** The density center of the graph for determining the initial geographic extent in the client. */
    private Coordinate center = null;

    /** The config JSON used to build this graph. Allows checking whether the configuration has changed. */
    public String builderConfig = null;

    /** Embed a router configuration inside the graph, for starting up with a single file. */
    public String routerConfig = null;

    /* The preferences that were used for graph building. */
    public Preferences preferences = null;

    /* The time at which the graph was built, for detecting changed inputs and triggering a rebuild. */
    public DateTime buildTimeJoda = null; // FIXME record this info, null is just a placeholder

    /** List of transit modes that are availible in GTFS data used in this graph**/
    private HashSet<TraverseMode> transitModes = new HashSet<TraverseMode>();

    public boolean hasBikeSharing = false;

    public boolean hasParkRide = false;

    public boolean hasBikeRide = false;

    /**
     * Manages all updaters of this graph. Is created by the GraphUpdaterConfigurator when there are
     * graph updaters defined in the configuration.
     *
     * @see GraphUpdaterConfigurator
     */
    public transient GraphUpdaterManager updaterManager = null;

    public final Date buildTime = new Date();

    /** True if OSM data was loaded into this Graph. */
    public boolean hasStreets = false;

    /** True if GTFS data was loaded into this Graph. */
    public boolean hasTransit = false;

    /** True if direct single-edge transfers were generated between transit stops in this Graph. */
    public boolean hasDirectTransfers = false;

    /**
     * True if frequency-based services exist in this Graph (GTFS frequencies with exact_times = 0).
     */
    public boolean hasFrequencyService = false;

    /**
     * True if schedule-based services exist in this Graph (including GTFS frequencies with
     * exact_times = 1).
     */
    public boolean hasScheduledService = false;

    /**
     * Has information how much time boarding a vehicle takes. Can be significant
     * eg in airplanes or ferries.
     */
    public Map<TraverseMode, Integer> boardTimes = Collections.EMPTY_MAP;

    /**
     * Has information how much time alighting a vehicle takes. Can be significant
     * eg in airplanes or ferries.
     */
    public Map<TraverseMode, Integer> alightTimes = Collections.EMPTY_MAP;

    /**
     * The difference in meters between the WGS84 ellipsoid height and geoid height
     * at the graph's center
     */
    public Double ellipsoidToGeoidDifference = 0.0;

    /** Parent stops **/
    public Map<FeedScopedId, Station> stationById = new HashMap<>();

    /**
     * TripPatterns used to be reached through hop edges, but we're not creating on-board transit
     * vertices/edges anymore.
     */
    public Map<String, TripPattern> tripPatternForId = Maps.newHashMap();

    /** Interlining relationships between trips. */
    public final BiMap<Trip,Trip> interlinedTrips = HashBiMap.create();

    /** The distance between elevation samples used in CompactElevationProfile. */
    private double distanceBetweenElevationSamples;

    /** Data model for Raptor routing, with realtime updates applied (if any). */
    public transient TransitLayer transitLayer;

    /** Data model for Raptor routing, with realtime updates applied (if any). */
    public transient TransitLayer realtimeTransitLayer;

    /**
     * Hack. I've tried three different ways of generating unique labels.
     * Previously we were just tolerating edge label collisions.
     * For some reason we're repeatedly generating splits on the same edge objects, despite a
     * comment that said it was guaranteed there would only ever be one split per edge. This is
     * going to fail as soon as we load a base OSM graph and build transit on top of it.
     */
    public long nextSplitNumber = 0;

    public Graph(Graph basedOn) {
        this();
        this.bundle = basedOn.getBundle();
    }

    // Constructor for deserialization.
    public Graph() {

    }

    /**
     * Add the given vertex to the graph. Ideally, only vertices should add themselves to the graph,
     * when they are constructed or deserialized.
     *
     * TODO OTP2 - This strategy is error prune, problematic when testing and causes a cyclic
<<<<<<< HEAD
     * TODO OTP2 - dependency Graph → Vertex → Graph. A better approach is to lett the bigger
     * TODO OTP2 - whole (Graph) create and attach its smaller parts (Vertex). A way is to create
     * TODO OTP2 - a VertexCollection class, let the graph hold an instance of this collection,
     * TODO OTP2 - and create factory methods for each type of Vertex in the VertexCollection.
=======
     *           - dependency Graph -> Vertex -> Graph. A better approach is to lett the bigger
     *           - whole (Graph) create and attach its smaller parts (Vertex). A way is to create
     *           - a VertexCollection class, let the graph hold an instance of this collection,
     *           - and create factory methods for each type of Vertex in the VertexCollection.
>>>>>>> ffb4fb25
     */
    public void addVertex(Vertex v) {
        Vertex old = vertices.put(v.getLabel(), v);
        if (old != null) {
            if (old == v)
                LOG.error("repeatedly added the same vertex: {}", v);
            else
                LOG.error("duplicate vertex label in graph (added vertex to graph anyway): {}", v);
        }
    }

    /**
     * Removes an edge from the graph. This method is not thread-safe.
     * @param e The edge to be removed
     */
    public void removeEdge(Edge e) {
        if (e != null) {
            synchronized (alertPatches) {   // This synchronization is somewhat silly because this
                alertPatches.remove(e);     // method isn't thread-safe anyway, but it is consistent
            }

            turnRestrictions.remove(e);
            streetNotesService.removeStaticNotes(e);

            if (e instanceof EdgeWithCleanup) ((EdgeWithCleanup) e).detach();

            if (e.fromv != null) {
                e.fromv.removeOutgoing(e);

                for (Edge otherEdge : e.fromv.getIncoming()) {
                    for (TurnRestriction turnRestriction : getTurnRestrictions(otherEdge)) {
                        if (turnRestriction.to == e) {
                            removeTurnRestriction(otherEdge, turnRestriction);
                        }
                    }
                }

                e.fromv = null;
            }

            if (e.tov != null) {
                e.tov.removeIncoming(e);
                e.tov = null;
            }
        }
    }

    /* Fetching vertices by label is convenient in tests and such, but avoid using in general. */
    @VisibleForTesting
    public Vertex getVertex(String label) {
        return vertices.get(label);
    }

    /**
     * Get all the vertices in the graph.
     * @return
     */
    public Collection<Vertex> getVertices() {
        return this.vertices.values();
    }

    /**
     * Return all the edges in the graph. Derived from vertices on demand.
     */
    public Collection<Edge> getEdges() {
        Set<Edge> edges = new HashSet<>();
        for (Vertex v : this.getVertices()) {
            edges.addAll(v.getOutgoing());
        }
        return edges;
    }

    /**
     * Add an {@link AlertPatch} to the {@link AlertPatch} {@link Set} belonging to an {@link Edge}.
     * @param edge
     * @param alertPatch
     */
    public void addAlertPatch(Edge edge, AlertPatch alertPatch) {
        if (edge == null || alertPatch == null) return;
        synchronized (alertPatches) {
            Set<AlertPatch> alertPatches = this.alertPatches.get(edge);
            if (alertPatches == null) {
                this.alertPatches.put(edge, Collections.singleton(alertPatch));
            } else if (alertPatches instanceof HashSet) {
                alertPatches.add(alertPatch);
            } else {
                alertPatches = new HashSet<AlertPatch>(alertPatches);
                if (alertPatches.add(alertPatch)) {
                    this.alertPatches.put(edge, alertPatches);
                }
            }
        }
    }

    /**
     * Remove an {@link AlertPatch} from the {@link AlertPatch} {@link Set} belonging to an
     * {@link Edge}.
     * @param edge
     * @param alertPatch
     */
    public void removeAlertPatch(Edge edge, AlertPatch alertPatch) {
        if (edge == null || alertPatch == null) return;
        synchronized (alertPatches) {
            Set<AlertPatch> alertPatches = this.alertPatches.get(edge);
            if (alertPatches != null && alertPatches.contains(alertPatch)) {
                if (alertPatches.size() < 2) {
                    this.alertPatches.remove(edge);
                } else {
                    alertPatches.remove(alertPatch);
                }
            }
        }
    }

    /**
     * Get the {@link AlertPatch} {@link Set} that belongs to an {@link Edge} and build a new array.
     * @param edge
     * @return The {@link AlertPatch} array that belongs to the {@link Edge}
     */
    public AlertPatch[] getAlertPatches(Edge edge) {
        if (edge != null) {
            synchronized (alertPatches) {
                Set<AlertPatch> alertPatches = this.alertPatches.get(edge);
                if (alertPatches != null) {
                    return alertPatches.toArray(new AlertPatch[alertPatches.size()]);
                }
            }
        }
        return new AlertPatch[0];
    }

    /**
     * Add a {@link TurnRestriction} to the {@link TurnRestriction} {@link List} belonging to an
     * {@link Edge}. This method is not thread-safe.
     * @param edge
     * @param turnRestriction
     */
    public void addTurnRestriction(Edge edge, TurnRestriction turnRestriction) {
        if (edge == null || turnRestriction == null) return;
        List<TurnRestriction> turnRestrictions = this.turnRestrictions.get(edge);
        if (turnRestrictions == null) {
            turnRestrictions = Lists.newArrayList();
            this.turnRestrictions.put(edge, turnRestrictions);
        }
        turnRestrictions.add(turnRestriction);
    }

    /**
     * Remove a {@link TurnRestriction} from the {@link TurnRestriction} {@link List} belonging to
     * an {@link Edge}. This method is not thread-safe.
     * @param edge
     * @param turnRestriction
     */
    public void removeTurnRestriction(Edge edge, TurnRestriction turnRestriction) {
        if (edge == null || turnRestriction == null) return;
        List<TurnRestriction> turnRestrictions = this.turnRestrictions.get(edge);
        if (turnRestrictions != null && turnRestrictions.contains(turnRestriction)) {
            if (turnRestrictions.size() < 2) {
                this.turnRestrictions.remove(edge);
            } else {
                turnRestrictions.remove(turnRestriction);
            }
        }
    }

    /**
     * Get the {@link TurnRestriction} {@link List} that belongs to an {@link Edge} and return an
     * immutable copy. This method is thread-safe when used by itself, but not if addTurnRestriction
     * or removeTurnRestriction is called concurrently.
     * @param edge
     * @return The {@link TurnRestriction} {@link List} that belongs to the {@link Edge}
     */
    public List<TurnRestriction> getTurnRestrictions(Edge edge) {
        if (edge != null) {
            List<TurnRestriction> turnRestrictions = this.turnRestrictions.get(edge);
            if (turnRestrictions != null) {
                return ImmutableList.copyOf(turnRestrictions);
            }
        }
        return Collections.emptyList();
    }

    /**
     * Return only the StreetEdges in the graph.
     * @return
     */
    public Collection<StreetEdge> getStreetEdges() {
        Collection<Edge> allEdges = this.getEdges();
        return Lists.newArrayList(Iterables.filter(allEdges, StreetEdge.class));
    }    
    
    public boolean containsVertex(Vertex v) {
        return (v != null) && vertices.get(v.getLabel()) == v;
    }

    @SuppressWarnings("unchecked")
    public <T> T putService(Class<T> serviceType, T service) {
        return (T) _services.put(serviceType, service);
    }

    public boolean hasService(Class<?> serviceType) {
        return _services.containsKey(serviceType);
    }

    @SuppressWarnings("unchecked")
    public <T> T getService(Class<T> serviceType) {
        return (T) _services.get(serviceType);
    }

    public <T> T getService(Class<T> serviceType, boolean autoCreate) {
        @SuppressWarnings("unchecked")
        T t = (T) _services.get(serviceType);
        if (t == null && autoCreate) {
            try {
                t = (T)serviceType.newInstance();
            } catch (InstantiationException e) {
                throw new RuntimeException(e);
            } catch (IllegalAccessException e) {
                throw new RuntimeException(e);
            }
            _services.put(serviceType, t);
        }
        return t;
    }

    public void remove(Vertex vertex) {
        vertices.remove(vertex.getLabel());
    }

    public void removeVertexAndEdges(Vertex vertex) {
        if (!containsVertex(vertex)) {
            throw new IllegalStateException("attempting to remove vertex that is not in graph.");
        }

        /*
         * Note: We have to handle the removal of looping edges (for example RentABikeOn/OffEdge),
         * we use a set to prevent having multiple times the same edge.
         */
        Set<Edge> edges = new HashSet<Edge>(vertex.getDegreeIn() + vertex.getDegreeOut());
        edges.addAll(vertex.getIncoming());
        edges.addAll(vertex.getOutgoing());

        for (Edge edge : edges) {
            removeEdge(edge);
        }

        this.remove(vertex);
    }

    public Envelope getExtent() {
        Envelope env = new Envelope();
        for (Vertex v : getVertices()) {
            env.expandToInclude(v.getCoordinate());
        }
        return env;
    }

    public TransferTable getTransferTable() {
        return transferTable;
    }

    // Infer the time period covered by the transit feed
    public void updateTransitFeedValidity(CalendarServiceData data) {
        long now = new Date().getTime() / 1000;
        final long SEC_IN_DAY = 24 * 60 * 60;
        HashSet<String> agenciesWithFutureDates = new HashSet<String>();
        HashSet<String> agencies = new HashSet<String>();
        for (FeedScopedId sid : data.getServiceIds()) {
            agencies.add(sid.getAgencyId());
            for (ServiceDate sd : data.getServiceDatesForServiceId(sid)) {
                // Adjust for timezone, assuming there is only one per graph.
                long t = sd.getAsDate(getTimeZone()).getTime() / 1000;
                if (t > now) {
                    agenciesWithFutureDates.add(sid.getAgencyId());
                }
                // assume feed is unreliable after midnight on last service day
                long u = t + SEC_IN_DAY;
                if (t < this.transitServiceStarts)
                    this.transitServiceStarts = t;
                if (u > this.transitServiceEnds)
                    this.transitServiceEnds = u;
            }
        }
        for (String agency : agencies) {
            if (!agenciesWithFutureDates.contains(agency)) {
                LOG.warn(this.addBuilderAnnotation(new NoFutureDates(agency)));
            }
        }
    }

    // Check to see if we have transit information for a given date
    public boolean transitFeedCovers(long t) {
        return t >= this.transitServiceStarts && t < this.transitServiceEnds;
    }

    public GraphBundle getBundle() {
        return bundle;
    }

    public void setBundle(GraphBundle bundle) {
        this.bundle = bundle;
    }

    public int countVertices() {
        return vertices.size();
    }

    /**
     * Find the total number of edges in this Graph. There are assumed to be no Edges in an incoming edge list that are not in an outgoing edge list.
     * 
     * @return number of outgoing edges in the graph
     */
    public int countEdges() {
        int ne = 0;
        for (Vertex v : getVertices()) {
            ne += v.getDegreeOut();
        }
        return ne;
    }

    private void readObject(ObjectInputStream inputStream) throws ClassNotFoundException, IOException {
        inputStream.defaultReadObject();
    }

    /**
     * Add a graph builder annotation to this graph's list of graph builder annotations. The return value of this method is the annotation's message,
     * which allows for a single-line idiom that creates, registers, and logs a new graph builder annotation:
     * log.warning(graph.addBuilderAnnotation(new SomeKindOfAnnotation(param1, param2)));
     * 
     * If the graphBuilderAnnotations field of this graph is null, the annotation is not actually saved, but the message is still returned. This
     * allows annotation registration to be turned off, saving memory and disk space when the user is not interested in annotations.
     */
    public String addBuilderAnnotation(GraphBuilderAnnotation gba) {
        String ret = gba.getMessage();
        if (this.graphBuilderAnnotations != null)
            this.graphBuilderAnnotations.add(gba);
        return ret;
    }

    public List<GraphBuilderAnnotation> getBuilderAnnotations() {
        return this.graphBuilderAnnotations;
    }

    /**
     * Adds mode of transport to transit modes in graph
     * @param mode
     */
    public void addTransitMode(TraverseMode mode) {
        transitModes.add(mode);
    }

    public HashSet<TraverseMode> getTransitModes() {
        return transitModes;
    }

    /* (de) serialization */

    public static Graph load(File file) throws IOException {
        LOG.info("Reading graph " + file.getAbsolutePath() + " ...");
        return load(new FileInputStream(file));
    }

    /**
     * Perform indexing on vertices, edges, and timetables, and create transient data structures.
     * This used to be done in readObject methods upon deserialization, but stand-alone mode now
     * allows passing graphs from graphbuilder to server in memory, without a round trip through
     * serialization. 
     * TODO: do we really need a factory for different street vertex indexes?
     */
    public void index (StreetVertexIndexFactory indexFactory) {
        streetIndex = indexFactory.newIndex(this);
        LOG.debug("street index built.");
        LOG.debug("Rebuilding edge and vertex indices.");
        for (TripPattern tp : tripPatternForId.values()) {
            // Skip frequency-based patterns which have no timetable (null)
            if (tp != null) tp.scheduledTimetable.finish();
        }
        // TODO: Move this ^ stuff into the graph index
        this.index = new GraphIndex(this);

        /** Create transit layer for Raptor routing */
        LOG.info("Creating transit layer for Raptor routing.");
        // First for the scheduled timetables.
        this.transitLayer = TransitLayerMapper.map(this);
        this.realtimeTransitLayer = transitLayer;
        // Then in a loop, recreate the transitLayer for real-time updated timetables.
        // This could eventually be done with a PollingGraphUpdater.
        // TODO OTP2 - Se discussion in PR #2794 (Graph.java@650)
        new Thread(() -> {
            while (true) {
                try {
                    Thread.sleep(1000 * 20);
                } catch (InterruptedException e) {
                    throw new RuntimeException(e);
                }
                if (this.timetableSnapshotSource != null) {
                    // TODO this is creating a new TransitLayer even if no changes have been made to the timetables.
                    // TODO this is not accounting for any new patterns created by realtime "add trip" messages.
                    this.realtimeTransitLayer = TransitLayerMapper.map(this);
                }
            }
        }, "Realtime Transit Layer Creator").start();
    }
    
    public static Graph load(InputStream in) {
        // TODO store version information, halt load if versions mismatch
        Input input = new Input(in);
        Kryo kryo = SerializedGraphObject.makeKryo();
        SerializedGraphObject serializedGraphObject = (SerializedGraphObject) kryo.readClassAndObject(input);
        Graph graph = serializedGraphObject.graph;
        LOG.debug("Graph read.");
        if (graph.graphVersionMismatch()) {
            throw new RuntimeException("Graph version mismatch detected.");
        }
        serializedGraphObject.reconstructEdgeLists();
        LOG.info("Graph read. |V|={} |E|={}", graph.countVertices(), graph.countEdges());
        graph.index(new DefaultStreetVertexIndexFactory());
        return graph;
    }

    /**
     * Compares the OTP version number stored in the graph with that of the currently running instance. Logs warnings explaining that mismatched
     * versions can cause problems.
     * 
     * @return false if Maven versions match (even if commit ids do not match), true if Maven version of graph does not match this version of OTP or
     *         graphs are otherwise obviously incompatible.
     */
    private boolean graphVersionMismatch() {
        MavenVersion v = MavenVersion.VERSION;
        MavenVersion gv = this.mavenVersion;
        LOG.info("Graph version: {}", gv);
        LOG.info("OTP version:   {}", v);
        if (!v.equals(gv)) {
            LOG.error("This graph was built with a different version of OTP. Please rebuild it.");
            return true; // do not allow graph use
        } else if (!v.commit.equals(gv.commit)) {
            if (v.qualifier.equals("SNAPSHOT")) {
                LOG.warn("This graph was built with the same SNAPSHOT version of OTP, but a "
                        + "different commit. Please rebuild the graph if you experience incorrect "
                        + "behavior. ");
                return false; // graph might still work
            } else {
                LOG.error("Commit mismatch in non-SNAPSHOT version. This implies a problem with "
                        + "the build or release process.");
                return true; // major problem
            }
        } else {
            // no version mismatch, no commit mismatch
            LOG.info("This graph was built with the currently running version and commit of OTP.");
            return false;
        }
    }

    public void save(File file) throws IOException {
        LOG.info("Main graph size: |V|={} |E|={}", this.countVertices(), this.countEdges());
        LOG.info("Writing graph " + file.getAbsolutePath() + " ...");
        new SerializedGraphObject(this).save(file);
    }

    public CalendarService getCalendarService() {
        if (calendarService == null) {
            CalendarServiceData data = this.getService(CalendarServiceData.class);
            if (data != null) {
                this.calendarService = new CalendarServiceImpl(data);
            }
        }
        return this.calendarService;
    }

    public int removeEdgelessVertices() {
        int removed = 0;
        List<Vertex> toRemove = new LinkedList<Vertex>();
        for (Vertex v : this.getVertices())
            if (v.getDegreeOut() + v.getDegreeIn() == 0)
                toRemove.add(v);
        // avoid concurrent vertex map modification
        for (Vertex v : toRemove) {
            this.remove(v);
            removed += 1;
            LOG.trace("removed edgeless vertex {}", v);
        }
        return removed;
    }

    public Collection<String> getFeedIds() {
        return feedIds;
    }

    public Collection<Agency> getAgencies(String feedId) {
        return agenciesForFeedId.get(feedId);
    }

    public FeedInfo getFeedInfo(String feedId) {
        return feedInfoForId.get(feedId);
    }

    public void addAgency(String feedId, Agency agency) {
        Collection<Agency> agencies = agenciesForFeedId.getOrDefault(feedId, new HashSet<>());
        agencies.add(agency);
        this.agenciesForFeedId.put(feedId, agencies);
        this.feedIds.add(feedId);
    }

    public void addFeedInfo(FeedInfo info) {
        this.feedInfoForId.put(info.getId().toString(), info);
    }

    /**
     * Returns the time zone for the first agency in this graph. This is used to interpret times in API requests. The JVM default time zone cannot be
     * used because we support multiple graphs on one server via the routerId. Ideally we would want to interpret times in the time zone of the
     * geographic location where the origin/destination vertex or board/alight event is located. This may become necessary when we start making graphs
     * with long distance train, boat, or air services.
     */
    public TimeZone getTimeZone() {
        if (timeZone == null) {
            Collection<Agency> agencies = null;
            if (agenciesForFeedId.entrySet().size() > 0) {
                agencies = agenciesForFeedId.entrySet().iterator().next().getValue();
            }
            if (agencies == null || agencies.size() == 0) {
                timeZone = TimeZone.getTimeZone("GMT");
                LOG.warn("graph contains no agencies (yet); API request times will be interpreted as GMT.");
            } else {
                CalendarService cs = this.getCalendarService();
                for (Agency agency : agencies) {
                    TimeZone tz = cs.getTimeZoneForAgencyId(agency.getId());
                    if (timeZone == null) {
                        LOG.debug("graph time zone set to {}", tz);
                        timeZone = tz;
                    } else if (!timeZone.equals(tz)) {
                        LOG.error("agency time zone differs from graph time zone: {}", tz);
                    }
                }
            }
        }
        return timeZone;
    }

    public Collection<Operator> getOperators() {
        return operators;
    }

    /**
     * The timezone is cached by the graph. If you've done something to the graph that has the
     * potential to change the time zone, you should call this to ensure it is reset. 
     */
    public void clearTimeZone () {
        this.timeZone = null;
    }

    public void summarizeBuilderAnnotations() {
        List<GraphBuilderAnnotation> gbas = this.graphBuilderAnnotations;
        Multiset<Class<? extends GraphBuilderAnnotation>> classes = HashMultiset.create();
        LOG.info("Summary (number of each type of annotation):");
        for (GraphBuilderAnnotation gba : gbas)
            classes.add(gba.getClass());
        for (Multiset.Entry<Class<? extends GraphBuilderAnnotation>> e : classes.entrySet()) {
            String name = e.getElement().getSimpleName();
            int count = e.getCount();
            LOG.info("    {} - {}", name, count);
        }
    }

    /**
     * Calculates envelope out of all OSM coordinates
     *
     * Transit stops are added to the envelope as they are added to the graph
     */
    public void calculateEnvelope() {
        this.envelope = new WorldEnvelope();

        for (Vertex v : this.getVertices()) {
            Coordinate c = v.getCoordinate();
            this.envelope.expandToInclude(c);
        }
    }

    /**
     * Calculates convexHull of all the vertices during build time
     */
    public void calculateConvexHull() {
        convexHull = GraphUtils.makeConvexHull(this);
    }

    /**
     * @return calculated convexHull;
     */
    public Geometry getConvexHull() {
        return convexHull;

    }

    /**
     * Expands envelope to include given point
     *
     * If envelope is empty it creates it (This can happen with a graph without OSM data)
     * Used when adding stops to OSM envelope
     *
     * @param  x  the value to lower the minimum x to or to raise the maximum x to
     * @param  y  the value to lower the minimum y to or to raise the maximum y to
     */
    public void expandToInclude(double x, double y) {
        //Envelope can be empty if graph building is run without OSM data
        if (this.envelope == null) {
            calculateEnvelope();
        }
        this.envelope.expandToInclude(x, y);
    }

    public WorldEnvelope getEnvelope() {
        return this.envelope;
    }

    /**
     * Calculates Transit center from median of coordinates of all transitStops if graph
     * has transit. If it doesn't it isn't calculated. (mean walue of min, max latitude and longitudes are used)
     *
     * Transit center is saved in center variable
     *
     * This speeds up calculation, but problem is that median needs to have all of latitudes/longitudes
     * in memory, this can become problematic in large installations. It works without a problem on New York State.
     */
    public void calculateTransitCenter() {
        if (hasTransit) {

            TDoubleList latitudes = new TDoubleLinkedList();
            TDoubleList longitudes = new TDoubleLinkedList();
            Median median = new Median();

            getVertices().stream()
                .filter(v -> v instanceof TransitStopVertex)
                .forEach(v -> {
                    latitudes.add(v.getLat());
                    longitudes.add(v.getLon());
                });

            median.setData(latitudes.toArray());
            double medianLatitude = median.evaluate();
            median = new Median();
            median.setData(longitudes.toArray());
            double medianLongitude = median.evaluate();

            this.center = new Coordinate(medianLongitude, medianLatitude);
        }
    }

    public Optional<Coordinate> getCenter() {
        return Optional.ofNullable(center);
    }

    public long getTransitServiceStarts() {
        return transitServiceStarts;
    }

    public long getTransitServiceEnds() {
        return transitServiceEnds;
    }

    public Multimap<TransitEntity<?>, Notice> getNoticesByElement() {
        return noticesByElement;
    }

    public void addNoticeAssignments(Multimap<TransitEntity<?>, Notice> noticesByElement) {
        this.noticesByElement.putAll(noticesByElement);
    }

    public double getDistanceBetweenElevationSamples() {
        return distanceBetweenElevationSamples;
    }

    public void setDistanceBetweenElevationSamples(double distanceBetweenElevationSamples) {
        this.distanceBetweenElevationSamples = distanceBetweenElevationSamples;
        CompactElevationProfile.setDistanceBetweenSamplesM(distanceBetweenElevationSamples);
    }
}<|MERGE_RESOLUTION|>--- conflicted
+++ resolved
@@ -271,17 +271,10 @@
      * when they are constructed or deserialized.
      *
      * TODO OTP2 - This strategy is error prune, problematic when testing and causes a cyclic
-<<<<<<< HEAD
-     * TODO OTP2 - dependency Graph → Vertex → Graph. A better approach is to lett the bigger
-     * TODO OTP2 - whole (Graph) create and attach its smaller parts (Vertex). A way is to create
-     * TODO OTP2 - a VertexCollection class, let the graph hold an instance of this collection,
-     * TODO OTP2 - and create factory methods for each type of Vertex in the VertexCollection.
-=======
      *           - dependency Graph -> Vertex -> Graph. A better approach is to lett the bigger
      *           - whole (Graph) create and attach its smaller parts (Vertex). A way is to create
      *           - a VertexCollection class, let the graph hold an instance of this collection,
      *           - and create factory methods for each type of Vertex in the VertexCollection.
->>>>>>> ffb4fb25
      */
     public void addVertex(Vertex v) {
         Vertex old = vertices.put(v.getLabel(), v);
