package org.opentripplanner.routing.impl;

import com.conveyal.r5.otp2.api.path.Path;
import com.conveyal.r5.otp2.api.path.PathLeg;
import org.opentripplanner.model.FeedScopedId;
import org.opentripplanner.model.Route;
import org.opentripplanner.model.TripPattern;
import org.opentripplanner.routing.algorithm.raptor.transit.TripSchedule;
import org.opentripplanner.routing.core.Fare;
import org.opentripplanner.routing.core.Fare.FareType;
import org.opentripplanner.routing.core.WrappedCurrency;
import org.opentripplanner.routing.services.FareService;
import org.slf4j.Logger;
import org.slf4j.LoggerFactory;

import java.io.Serializable;
import java.util.ArrayList;
import java.util.Arrays;
import java.util.Currency;
import java.util.List;

enum NycFareState {
	INIT, 
	SUBWAY_PRE_TRANSFER,
	SUBWAY_PRE_TRANSFER_WALKED,
	SUBWAY_POST_TRANSFER,
	SIR_PRE_TRANSFER, 
	SIR_POST_TRANSFER_FROM_SUBWAY,
	SIR_POST_TRANSFER_FROM_BUS, 
	EXPENSIVE_EXPRESS_BUS, 
	BUS_PRE_TRANSFER, CANARSIE,
}

<<<<<<< HEAD
// TODO OTP2 Removing transit from A* breaks this. I have commented out code to get it to compile.
=======
enum NycRideClassifier {
	SUBWAY,
	SIR,
	LOCAL_BUS,
	EXPRESS_BUS,
	EXPENSIVE_EXPRESS_BUS,
	WALK
}

>>>>>>> 0c38890d
/**
 * This handles the New York City MTA's baroque fare rules for subways and buses
 * with the following limitations:
 * (1) the two hour limit on transfers is not enforced
 * (2) the b61/b62 special case is not handled
 * (3) MNR, LIRR, and LI Bus are not supported -- only subways and buses
 *
 * I have not yet tested this on NY data since we switched to OTP2 (Raptor). It may need to be fixed.
 * The only thing I've changed is how we produce rides from PathLegs instead of AStar states.
 * The actual fare calculation logic remains exactly the same except for one thing: thanks to
 * switching to typesafe enums, I fixed one bug where we were adding the enum value instead of the
 * fare to the total cost.
 */
public class NycFareServiceImpl implements FareService, Serializable {

	private static final Logger LOG = LoggerFactory.getLogger(NycFareServiceImpl.class);

	private static final long serialVersionUID = 1L;

	private static final float ORDINARY_FARE = 2.75f;

	private static final float EXPRESS_FARE = 6.50f;

	private static final float EXPENSIVE_EXPRESS_FARE = 7.50f; // BxM4C only

	private static final List<FeedScopedId> SIR_PAID_STOPS = makeMtaStopList("S31", "S30");

	private static final List<FeedScopedId> SUBWAY_FREE_TRANSFER_STOPS = makeMtaStopList(
			"R11", "B08", "629");

	private static final List<FeedScopedId> SIR_BONUS_STOPS = makeMtaStopList("140", "420",
			"419", "418", "M22", "M23", "R27", "R26");

	private static final List<FeedScopedId> SIR_BONUS_ROUTES = makeMtaStopList("M5", "M20",
			"M15-SBS");

	private static final List<FeedScopedId> CANARSIE = makeMtaStopList("L29", "303345");

<<<<<<< HEAD
			if (!(backEdge instanceof HopEdge)) {
				newRide = null;
				continue;
			}
			//FeedScopedId routeId = state.getRoute();
			//String agencyId = state.getBackTrip().getRoute().getAgency().getId();
			//if (!AGENCIES.contains(agencyId)) {
			//	continue;
			//}
			//if (routeId == null) {
			//	newRide = null;
			//} else {
			//	if (newRide == null || !routeId.equals(newRide.route)) {
			//		newRide = new Ride();
			//		rides.add(newRide);
			//
			//		newRide.firstStop = ((HopEdge) backEdge).getBeginStop();
			//
			//		newRide.route = routeId;
			//		Trip trip = state.getBackTrip();
			//		Route route = trip.getRoute();
			//		int type = route.getType();
			//		newRide.classifier = type;
			//		String shortName = route.getShortName();
			//		if (shortName == null ) {
			//			newRide.classifier = SUBWAY;
			//		} else if (shortName.equals("BxM4C")) {
			//			newRide.classifier = EXPENSIVE_EXPRESS_BUS;
			//		} else if (shortName.startsWith("X")
			//				|| shortName.startsWith("BxM")
			//				|| shortName.startsWith("QM")
			//				|| shortName.startsWith("BM")) {
			//			newRide.classifier = EXPRESS_BUS; // Express bus
			//		}
			//
			//		newRide.startTime = state.getTimeSeconds();
			//	}
			//	newRide.lastStop = ((HopEdge) backEdge).getBeginStop();
			//}
		}
=======
	// List of NYC agencies to set fares for
	private static final List<String> AGENCIES = Arrays.asList("MTABC", "MTA NYCT");

	public NycFareServiceImpl() { }

	@Override
	public Fare getCost(Path<TripSchedule> path) {

		// Convert the Raptor transit results into Rides, used by the Fare service.
		List<Ride> rides = createRides(path);
>>>>>>> 0c38890d

		// There are no rides, so there's no fare.
		if (rides.size() == 0) {
			return null;
		}

		NycFareState state = NycFareState.INIT;
		boolean lexFreeTransfer = false;
		boolean canarsieFreeTransfer = false;
		boolean siLocalBus = false;
		boolean sirBonusTransfer = false;
		float totalFare = 0;
		for (Ride ride : rides) {
			FeedScopedId firstStopId = null;
			FeedScopedId lastStopId = null;
			if (ride.firstStop != null) {
				firstStopId = ride.firstStop.getId();
				lastStopId = ride.lastStop.getId();
			}
			switch (state) {
			case INIT:
				lexFreeTransfer = siLocalBus = canarsieFreeTransfer = false;
				if (ride.classifier.equals(NycRideClassifier.WALK)) {
					// walking keeps you in init
				} else if (ride.classifier.equals(NycRideClassifier.SUBWAY)) {
					state = NycFareState.SUBWAY_PRE_TRANSFER;
					totalFare += ORDINARY_FARE;
					if (SUBWAY_FREE_TRANSFER_STOPS.contains(ride.lastStop.getId())) {
						lexFreeTransfer = true;
					}
					if (CANARSIE.contains(ride.lastStop.getId())) {
						canarsieFreeTransfer = true;
					}
				} else if (ride.classifier.equals(NycRideClassifier.SIR)) {
					state = NycFareState.SIR_PRE_TRANSFER;
					if (SIR_PAID_STOPS.contains(firstStopId)
							|| SIR_PAID_STOPS.contains(lastStopId)) {
						totalFare += ORDINARY_FARE;
					}
				} else if (ride.classifier.equals(NycRideClassifier.LOCAL_BUS)) {
					state = NycFareState.BUS_PRE_TRANSFER;
					totalFare += ORDINARY_FARE;
					if (CANARSIE.contains(ride.lastStop.getId())) {
						canarsieFreeTransfer = true;
					}
					siLocalBus = ride.route.getId().startsWith("S");
				} else if (ride.classifier.equals(NycRideClassifier.EXPRESS_BUS)) {
					state = NycFareState.BUS_PRE_TRANSFER;
					totalFare += EXPRESS_FARE;
				} else if (ride.classifier.equals(NycRideClassifier.EXPENSIVE_EXPRESS_BUS)) {
					state = NycFareState.EXPENSIVE_EXPRESS_BUS;
					totalFare += EXPENSIVE_EXPRESS_FARE;
				}
				break;
			case SUBWAY_PRE_TRANSFER_WALKED:
				if (ride.classifier.equals(NycRideClassifier.SUBWAY)) {
					// subway-to-subway transfers are verbotten except at
					// lex and 59/63
					if (!(lexFreeTransfer && SUBWAY_FREE_TRANSFER_STOPS
							.contains(ride.firstStop.getId()))) {
						totalFare += ORDINARY_FARE;
					}

					lexFreeTransfer = canarsieFreeTransfer = false;
					if (SUBWAY_FREE_TRANSFER_STOPS.contains(ride.lastStop.getId())) {
						lexFreeTransfer = true;
					}
					if (CANARSIE.contains(ride.lastStop.getId())) {
						canarsieFreeTransfer = true;
					}
				}
				/* FALL THROUGH */
			case SUBWAY_PRE_TRANSFER:
				// it will always be possible to transfer from the first subway
				// trip to anywhere,
				// since no sequence of subway trips takes greater than two
				// hours (if only just)
				if (ride.classifier.equals(NycRideClassifier.WALK)) {
					state = NycFareState.SUBWAY_PRE_TRANSFER_WALKED;
				} else if (ride.classifier.equals(NycRideClassifier.SIR)) {
					state = NycFareState.SIR_POST_TRANSFER_FROM_SUBWAY;
				} else if (ride.classifier.equals(NycRideClassifier.LOCAL_BUS)) {

					if (CANARSIE.contains(ride.firstStop.getId())
							&& canarsieFreeTransfer) {
						state = NycFareState.BUS_PRE_TRANSFER;
					} else {
						state = NycFareState.INIT;
					}
				} else if (ride.classifier.equals(NycRideClassifier.EXPRESS_BUS)) {
					// need to pay the upgrade cost
					totalFare += EXPRESS_FARE - ORDINARY_FARE;
				} else if (ride.classifier.equals(NycRideClassifier.EXPENSIVE_EXPRESS_BUS)) {
					totalFare += EXPENSIVE_EXPRESS_FARE; // no transfers to the
					// BxMM4C
				}
				break;
			case BUS_PRE_TRANSFER:
				if (ride.classifier.equals(NycRideClassifier.SUBWAY)) {
					if (CANARSIE.contains(ride.firstStop.getId())
							&& canarsieFreeTransfer) {
						state = NycFareState.SUBWAY_PRE_TRANSFER;
					} else {
						state = NycFareState.INIT;
					}
				} else if (ride.classifier.equals(NycRideClassifier.SIR)) {
					if (siLocalBus) {
						// SI local bus to SIR, so it is as if we started on the
						// SIR (except that when we enter the bus or subway system we need to do
						// so at certain places)
						sirBonusTransfer = true;
						state = NycFareState.SIR_PRE_TRANSFER;
					} else {
						//transfers exhausted
						state = NycFareState.INIT;
					}
				} else if (ride.classifier.equals(NycRideClassifier.LOCAL_BUS)) {
					state = NycFareState.INIT;
				} else if (ride.classifier.equals(NycRideClassifier.EXPRESS_BUS)) {
					// need to pay the upgrade cost
					totalFare += EXPRESS_FARE - ORDINARY_FARE;
					state = NycFareState.INIT;
				} else if (ride.classifier.equals(NycRideClassifier.EXPENSIVE_EXPRESS_BUS)) {
					totalFare += EXPENSIVE_EXPRESS_FARE; 
					// no transfers to the BxMM4C
				}
				
				break;
			case SIR_PRE_TRANSFER:
				if (ride.classifier.equals(NycRideClassifier.SUBWAY)) {
					if (sirBonusTransfer && !SIR_BONUS_STOPS.contains(ride.firstStop.getId())) {
						//we were relying on the bonus transfer to be in the "pre-transfer state",
						//but the bonus transfer does not apply here
						totalFare += ORDINARY_FARE;
					}
					if (CANARSIE.contains(ride.lastStop.getId())) {
						canarsieFreeTransfer = true;
					}
					state = NycFareState.SUBWAY_POST_TRANSFER;
				} else if (ride.classifier.equals(NycRideClassifier.SIR)) {
					/* should not happen, and unhandled */
					LOG.warn("Should not transfer from SIR to SIR");
				} else if (ride.classifier.equals(NycRideClassifier.LOCAL_BUS)) {
					if (!SIR_BONUS_ROUTES.contains(ride.route)) {
						totalFare += ORDINARY_FARE;
					}
					state = NycFareState.BUS_PRE_TRANSFER;
				} else if (ride.classifier.equals(NycRideClassifier.EXPRESS_BUS)) {
					totalFare += EXPRESS_FARE;
					state = NycFareState.BUS_PRE_TRANSFER;
				} else if (ride.classifier.equals(NycRideClassifier.EXPENSIVE_EXPRESS_BUS)) {
					totalFare += EXPENSIVE_EXPRESS_FARE;
					state = NycFareState.BUS_PRE_TRANSFER;
				}
				break;
			case SIR_POST_TRANSFER_FROM_SUBWAY:
				if (ride.classifier.equals(NycRideClassifier.SUBWAY)) {
					/* should not happen */
					totalFare += ORDINARY_FARE;
					state = NycFareState.SUBWAY_PRE_TRANSFER;
				} else if (ride.classifier.equals(NycRideClassifier.SIR)) {
					/* should not happen, and unhandled */
					LOG.warn("Should not transfer from SIR to SIR");
				} else if (ride.classifier.equals(NycRideClassifier.LOCAL_BUS)) {
					if (!ride.route.getId().startsWith("S")) {
						totalFare += ORDINARY_FARE;
						state = NycFareState.BUS_PRE_TRANSFER;
					} else {
						state = NycFareState.INIT;
					}
				} else if (ride.classifier.equals(NycRideClassifier.EXPRESS_BUS)) {
					// need to pay the full cost
					totalFare += EXPRESS_FARE;
					state = NycFareState.INIT;
				} else if (ride.classifier.equals(NycRideClassifier.EXPENSIVE_EXPRESS_BUS)) {
					/* should not happen */
					// no transfers to the BxMM4C
					totalFare += EXPENSIVE_EXPRESS_FARE;
					state = NycFareState.BUS_PRE_TRANSFER;
				}
				break;
		    case SUBWAY_POST_TRANSFER:
		    	if (ride.classifier.equals(NycRideClassifier.WALK)) {
		    		if (!canarsieFreeTransfer) { 
			    		/* note: if we end up walking to another subway after alighting
			    		 * at Canarsie, we will mistakenly not be charged, but nobody
			    		 * would ever do this */
		    			state = NycFareState.INIT;
		    		}
		    	} else if (ride.classifier.equals(NycRideClassifier.SIR)) {
		    		totalFare += ORDINARY_FARE;
		    		state = NycFareState.SIR_PRE_TRANSFER;
		    	} else if (ride.classifier.equals(NycRideClassifier.LOCAL_BUS)) {
		    		if (!(CANARSIE.contains(ride.firstStop.getId())
		    				&& canarsieFreeTransfer)) {
		    			totalFare += ORDINARY_FARE;
		    		}
	    			state = NycFareState.INIT;
		    	} else if (ride.classifier.equals(NycRideClassifier.SUBWAY)) {
					//walking transfer
					totalFare += ORDINARY_FARE;
					state = NycFareState.SUBWAY_PRE_TRANSFER;
				} else if (ride.classifier.equals(NycRideClassifier.EXPRESS_BUS)) {
					totalFare += EXPRESS_FARE;
					state = NycFareState.BUS_PRE_TRANSFER;
				} else if (ride.classifier.equals(NycRideClassifier.EXPENSIVE_EXPRESS_BUS)) {
					totalFare += EXPENSIVE_EXPRESS_FARE;
					state = NycFareState.BUS_PRE_TRANSFER;
				} 
			}
		}

		Currency currency = Currency.getInstance("USD");
		Fare fare = new Fare();
		fare.addFare(FareType.regular, new WrappedCurrency(currency),
				(int) Math.round(totalFare
						* Math.pow(10, currency.getDefaultFractionDigits())));
		return fare;
	}

	private static List<Ride> createRides (Path<TripSchedule> path) {
		List<Ride> rides = new ArrayList<>();
		for (PathLeg<TripSchedule> leg = path.accessLeg(); ! leg.isEgressLeg(); leg = leg.nextLeg()) {
			if (leg.isTransferLeg()) {
				Ride ride = new Ride();
				ride.classifier = NycRideClassifier.WALK;
				rides.add(ride);
				continue;
			} else if (leg.isTransitLeg()) {
				Ride ride = DefaultFareServiceImpl.rideForTransitPathLeg(leg.asTransitLeg());
				// It seems like we should do something more sophisticated than just ignore
				// agency IDs we don't recognize.
				if (!AGENCIES.contains(ride.agency)) {
					continue;
				}
				TripPattern tripPattern = leg.asTransitLeg().trip().getOriginalTripPattern();
				Route route = tripPattern.route;
				int routeType = route.getType();
				// Note the old implementation directly used the ints as classifiers here.
				if (routeType == 1) {
					ride.classifier = NycRideClassifier.SUBWAY;
				} else if (routeType == 2) {
					// All rail is Staten Island Railway? This won't work for LIRR and MNRR.
					ride.classifier = NycRideClassifier.SIR;
				} else if (routeType == 3) {
					ride.classifier = NycRideClassifier.LOCAL_BUS;
				}
				String shortName = route.getShortName();
				if (shortName == null ) {
					ride.classifier = NycRideClassifier.SUBWAY;
				} else if (shortName.equals("BxM4C")) {
					ride.classifier = NycRideClassifier.EXPENSIVE_EXPRESS_BUS;
				} else if (shortName.startsWith("X")
						|| shortName.startsWith("BxM")
						|| shortName.startsWith("QM")
						|| shortName.startsWith("BM")) {
					ride.classifier = NycRideClassifier.EXPRESS_BUS;
				}
			}
		}
		return rides;
	}

	private static List<FeedScopedId> makeMtaStopList(String... stops) {

		ArrayList<FeedScopedId> out = new ArrayList<FeedScopedId>();
		for (String stop : stops) {
			out.add(new FeedScopedId("MTA NYCT", stop));
			out.add(new FeedScopedId("MTA NYCT", stop + "N"));
			out.add(new FeedScopedId("MTA NYCT", stop + "S"));
		}
		return out;
	}

}<|MERGE_RESOLUTION|>--- conflicted
+++ resolved
@@ -31,9 +31,6 @@
 	BUS_PRE_TRANSFER, CANARSIE,
 }
 
-<<<<<<< HEAD
-// TODO OTP2 Removing transit from A* breaks this. I have commented out code to get it to compile.
-=======
 enum NycRideClassifier {
 	SUBWAY,
 	SIR,
@@ -43,7 +40,6 @@
 	WALK
 }
 
->>>>>>> 0c38890d
 /**
  * This handles the New York City MTA's baroque fare rules for subways and buses
  * with the following limitations:
@@ -82,48 +78,6 @@
 
 	private static final List<FeedScopedId> CANARSIE = makeMtaStopList("L29", "303345");
 
-<<<<<<< HEAD
-			if (!(backEdge instanceof HopEdge)) {
-				newRide = null;
-				continue;
-			}
-			//FeedScopedId routeId = state.getRoute();
-			//String agencyId = state.getBackTrip().getRoute().getAgency().getId();
-			//if (!AGENCIES.contains(agencyId)) {
-			//	continue;
-			//}
-			//if (routeId == null) {
-			//	newRide = null;
-			//} else {
-			//	if (newRide == null || !routeId.equals(newRide.route)) {
-			//		newRide = new Ride();
-			//		rides.add(newRide);
-			//
-			//		newRide.firstStop = ((HopEdge) backEdge).getBeginStop();
-			//
-			//		newRide.route = routeId;
-			//		Trip trip = state.getBackTrip();
-			//		Route route = trip.getRoute();
-			//		int type = route.getType();
-			//		newRide.classifier = type;
-			//		String shortName = route.getShortName();
-			//		if (shortName == null ) {
-			//			newRide.classifier = SUBWAY;
-			//		} else if (shortName.equals("BxM4C")) {
-			//			newRide.classifier = EXPENSIVE_EXPRESS_BUS;
-			//		} else if (shortName.startsWith("X")
-			//				|| shortName.startsWith("BxM")
-			//				|| shortName.startsWith("QM")
-			//				|| shortName.startsWith("BM")) {
-			//			newRide.classifier = EXPRESS_BUS; // Express bus
-			//		}
-			//
-			//		newRide.startTime = state.getTimeSeconds();
-			//	}
-			//	newRide.lastStop = ((HopEdge) backEdge).getBeginStop();
-			//}
-		}
-=======
 	// List of NYC agencies to set fares for
 	private static final List<String> AGENCIES = Arrays.asList("MTABC", "MTA NYCT");
 
@@ -134,7 +88,6 @@
 
 		// Convert the Raptor transit results into Rides, used by the Fare service.
 		List<Ride> rides = createRides(path);
->>>>>>> 0c38890d
 
 		// There are no rides, so there's no fare.
 		if (rides.size() == 0) {
