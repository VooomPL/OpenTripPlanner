/* This program is free software: you can redistribute it and/or
 modify it under the terms of the GNU Lesser General Public License
 as published by the Free Software Foundation, either version 3 of
 the License, or (at your option) any later version.

 This program is distributed in the hope that it will be useful,
 but WITHOUT ANY WARRANTY; without even the implied warranty of
 MERCHANTABILITY or FITNESS FOR A PARTICULAR PURPOSE.  See the
 GNU General Public License for more details.

 You should have received a copy of the GNU General Public License
 along with this program.  If not, see <http://www.gnu.org/licenses/>. */

package org.opentripplanner.routing.edgetype;

import com.google.common.collect.Iterables;
import com.vividsolutions.jts.geom.Coordinate;
import com.vividsolutions.jts.geom.LineString;
import org.opentripplanner.common.TurnRestriction;
import org.opentripplanner.common.TurnRestrictionType;
import org.opentripplanner.common.geometry.CompactLineString;
import org.opentripplanner.common.geometry.DirectionUtils;
import org.opentripplanner.common.geometry.GeometryUtils;
import org.opentripplanner.common.geometry.PackedCoordinateSequence;
import org.opentripplanner.common.geometry.SphericalDistanceLibrary;
import org.opentripplanner.common.model.P2;
import org.opentripplanner.routing.core.RoutingRequest;
import org.opentripplanner.routing.core.State;
import org.opentripplanner.routing.core.StateEditor;
import org.opentripplanner.routing.core.TraverseMode;
import org.opentripplanner.routing.core.TraverseModeSet;
import org.opentripplanner.routing.graph.Edge;
import org.opentripplanner.routing.graph.Graph;
import org.opentripplanner.routing.graph.Vertex;
import org.opentripplanner.routing.util.ElevationUtils;
import org.opentripplanner.routing.vertextype.BarrierVertex;
import org.opentripplanner.routing.vertextype.IntersectionVertex;
import org.opentripplanner.routing.vertextype.OsmVertex;
import org.opentripplanner.routing.vertextype.SplitterVertex;
import org.opentripplanner.routing.vertextype.StreetVertex;
import org.opentripplanner.routing.vertextype.TemporarySplitterVertex;
import org.opentripplanner.traffic.StreetSpeedSnapshot;
import org.opentripplanner.util.BitSetUtils;
import org.opentripplanner.util.I18NString;
import org.opentripplanner.util.NonLocalizedString;
import org.slf4j.Logger;
import org.slf4j.LoggerFactory;

import java.io.IOException;
import java.io.ObjectOutputStream;
import java.util.Arrays;
import java.util.HashSet;
import java.util.List;
import java.util.Locale;
<<<<<<< HEAD
import java.util.Map;
=======
import java.util.Set;
>>>>>>> aa7df208

/**
 * This represents a street segment.
 * 
 * @author novalis
 * 
 */
public class StreetEdge extends Edge implements Cloneable {

    private static Logger LOG = LoggerFactory.getLogger(StreetEdge.class);

    private static final long serialVersionUID = 1L;

    /* TODO combine these with OSM highway= flags? */
    public static final int CLASS_STREET = 3;
    public static final int CLASS_CROSSING = 4;
    public static final int CLASS_OTHERPATH = 5;
    public static final int CLASS_OTHER_PLATFORM = 8;
    public static final int CLASS_TRAIN_PLATFORM = 16;
    public static final int ANY_PLATFORM_MASK = 24;
    public static final int CROSSING_CLASS_MASK = 7; // ignore platform
    public static final int CLASS_LINK = 32; // on/offramps; OSM calls them "links"

    private static final double GREENWAY_SAFETY_FACTOR = 0.1;

    // TODO(flamholz): do something smarter with the car speed here.
    public static final float DEFAULT_CAR_SPEED = 11.2f;

    /** If you have more than 8 flags, increase flags to short or int */
    private static final int BACK_FLAG_INDEX = 0;
    private static final int ROUNDABOUT_FLAG_INDEX = 1;
    private static final int HASBOGUSNAME_FLAG_INDEX = 2;
    private static final int NOTHRUTRAFFIC_FLAG_INDEX = 3;
    private static final int STAIRS_FLAG_INDEX = 4;
    private static final int SLOPEOVERRIDE_FLAG_INDEX = 5;
    private static final int WHEELCHAIR_ACCESSIBLE_FLAG_INDEX = 6;

    /** back, roundabout, stairs, ... */
    private byte flags;

    /**
     * Length is stored internally as 32-bit fixed-point (millimeters). This allows edges of up to ~2100km.
     * Distances used in calculations and exposed outside this class are still in double-precision floating point meters.
     * Someday we might want to convert everything to fixed point representations.
     */
    private int length_mm;

    /**
     * bicycleSafetyWeight = length * bicycleSafetyFactor. For example, a 100m street with a safety
     * factor of 2.0 will be considered in term of safety cost as the same as a 150m street with a
     * safety factor of 1.0.
     */
    protected float bicycleSafetyFactor;

    private int[] compactGeometry;
    
    private I18NString name;

    private StreetTraversalPermission permission;

    /** The OSM way ID from whence this came - needed to reference traffic data */
    public long wayId;

    private int streetClass = CLASS_OTHERPATH;
    
    /**
     * The speed (meters / sec) at which an automobile can traverse
     * this street segment.
     */
    private float carSpeed;

    /**
     * The angle at the start of the edge geometry.
     * Internal representation is -180 to +179 integer degrees mapped to -128 to +127 (brads)
     */
    private byte inAngle;

    /** The angle at the start of the edge geometry. Internal representation like that of inAngle. */
    private byte outAngle;

<<<<<<< HEAD
    /** The walk comfort score. Applied as multiplier to edge weight; 1.0 is baseline */
    protected float walkComfortScore;

    /**
     *  Map of OSM tags for this way. Only stored when 'includeOsmWays' builder param is true;
     *  enables on-the-fly recalculation of walk comfort scores for testing/calibration purposes.
     */
    private Map<String, String> osmTags;
=======
    /**
     * A set of car networks where this edge is located inside their service regions.
     */
    private Set<String> carNetworks;

    // whether or not this street is a good place to board or alight a TNC vehicle
    private boolean suitableForTNCStop = true;

    // whether or not this street is a good place to dropoff a floating car rental
    private boolean suitableForFloatingCarRentalDropoff = true;
>>>>>>> aa7df208

    public StreetEdge(StreetVertex v1, StreetVertex v2, LineString geometry,
                      I18NString name, double length,
                      StreetTraversalPermission permission, boolean back) {
        super(v1, v2);
        this.setBack(back);
        this.setGeometry(geometry);
        this.length_mm = (int) (length * 1000); // CONVERT FROM FLOAT METERS TO FIXED MILLIMETERS
        this.bicycleSafetyFactor = 1.0f;
        this.walkComfortScore = 1.0f;
        this.name = name;
        this.setPermission(permission);
        this.setCarSpeed(DEFAULT_CAR_SPEED);
        this.setWheelchairAccessible(true); // accessible by default
        if (geometry != null) {
            try {
                for (Coordinate c : geometry.getCoordinates()) {
                    if (Double.isNaN(c.x)) {
                        System.out.println("X DOOM");
                    }
                    if (Double.isNaN(c.y)) {
                        System.out.println("Y DOOM");
                    }
                }
                // Conversion from radians to internal representation as a single signed byte.
                // We also reorient the angles since OTP seems to use South as a reference
                // while the azimuth functions use North.
                // FIXME Use only North as a reference, not a mix of North and South!
                // Range restriction happens automatically due to Java signed overflow behavior.
                // 180 degrees exists as a negative rather than a positive due to the integer range.
                double angleRadians = DirectionUtils.getLastAngle(geometry);
                outAngle = (byte) Math.round(angleRadians * 128 / Math.PI + 128);
                angleRadians = DirectionUtils.getFirstAngle(geometry);
                inAngle = (byte) Math.round(angleRadians * 128 / Math.PI + 128);
            } catch (IllegalArgumentException iae) {
                LOG.error("exception while determining street edge angles. setting to zero. there is probably something wrong with this street segment's geometry.");
                inAngle = 0;
                outAngle = 0;
            }
        }
    }


    //For testing only
    public StreetEdge(StreetVertex v1, StreetVertex v2, LineString geometry,
                      String name, double length,
                      StreetTraversalPermission permission, boolean back) {
        this(v1, v2, geometry, new NonLocalizedString(name), length, permission, back);
    }


    /**
     * Checks permissions of the street edge if specified modes are allowed to travel.
     *
     * Barriers aren't taken into account. So it can happen that canTraverse returns True.
     * But doTraverse returns false. Since there are barriers on a street.
     *
     * This is because this function is used also on street when searching for start/stop.
     * Those streets are then split. On splitted streets can be possible to drive with a CAR because
     * it is only blocked from one way.
     * @param modes
     * @return
     */
    public boolean canTraverse(TraverseModeSet modes) {
        return getPermission().allows(modes);
    }

    /**
     * Checks if edge is accessible for wheelchair if needed according to tags or if slope is too big.
     *
     * Then it checks if street can be traversed according to street permissions and start/end barriers.
     * This is done with intersection of street and barrier permissions in {@link #canTraverseIncludingBarrier(TraverseMode)}
     *
     * @param options
     * @param mode
     * @return
     */
    private boolean canTraverse(RoutingRequest options, TraverseMode mode) {
        if (options.wheelchairAccessible) {
            if (!isWheelchairAccessible()) {
                return false;
            }
            if (getMaxSlope() > options.maxSlope) {
                return false;
            }
        }
        return canTraverseIncludingBarrier(mode);
    }

    /**
     * This checks if start or end vertex is bollard
     * If it is it creates intersection of street edge permissions
     * and from/to barriers.
     * Then it checks if mode is allowed to traverse the edge.
     *
     * By default CAR isn't allowed to traverse barrier but foot and bicycle are.
     * This can be changed with different tags
     *
     * If start/end isn't bollard it just checks the street permissions.
     *
     * It is used in {@link #canTraverse(RoutingRequest, TraverseMode)}
     * @param mode
     * @return
     */
    public boolean canTraverseIncludingBarrier(TraverseMode mode) {
        StreetTraversalPermission permission = getPermission();
        if (fromv instanceof BarrierVertex) {
            permission = permission.intersection(((BarrierVertex) fromv).getBarrierPermissions());
        }
        if (tov instanceof BarrierVertex) {
            permission = permission.intersection(((BarrierVertex) tov).getBarrierPermissions());
        }

        return permission.allows(mode);
    }

    public PackedCoordinateSequence getElevationProfile() {
        return null;
    }

    public boolean isElevationFlattened() {
        return false;
    }

    public float getMaxSlope() {
        return 0.0f;
    }

    @Override
    public double getDistance() {
        return length_mm / 1000.0; // CONVERT FROM FIXED MILLIMETERS TO FLOAT METERS
    }

    @Override
    public State traverse(State s0) {
        final RoutingRequest options = s0.getOptions();
        final TraverseMode currMode = s0.getNonTransitMode();
        StateEditor editor = doTraverse(s0, options, s0.getNonTransitMode());
        State state = (editor == null) ? null : editor.makeState();
        /* Kiss and ride support. Mode transitions occur without the explicit loop edges used in park-and-ride. */
        if (options.kissAndRide) {
            if (options.arriveBy) {
                // Branch search to "unparked" CAR mode ASAP after transit has been used.
                // Final WALK check prevents infinite recursion.
                if (s0.isCarParked() && s0.isEverBoarded() && currMode == TraverseMode.WALK) {
                    editor = doTraverse(s0, options, TraverseMode.CAR);
                    if (editor != null) {
                        editor.setCarParked(false); // Also has the effect of switching to CAR
                        State forkState = editor.makeState();
                        if (forkState != null) {
                            forkState.addToExistingResultChain(state);
                            return forkState; // return both parked and unparked states
                        }
                    }
                }
            } else { /* departAfter */
                // Irrevocable transition from driving to walking. "Parking" means being dropped off in this case.
                // Final CAR check needed to prevent infinite recursion.
                if ( ! s0.isCarParked() && ! getPermission().allows(TraverseMode.CAR) && currMode == TraverseMode.CAR) {
                    editor = doTraverse(s0, options, TraverseMode.WALK);
                    if (editor != null) {
                        editor.setCarParked(true); // has the effect of switching to WALK and preventing further car use
                        return editor.makeState(); // return only the "parked" walking state
                    }

                }
            }
        } else if (options.useTransportationNetworkCompany) {
            // Irrevocable transition from using hailed car to walking.
            // Final CAR check needed to prevent infinite recursion.
            if (
                s0.isUsingHailedCar()
                    && !getPermission().allows(TraverseMode.CAR)
                    && currMode == TraverseMode.CAR
            ) {
                if (!s0.isTNCStopAllowed()) {
                    return null;
                }
                editor = doTraverse(s0, options, TraverseMode.WALK);
                if (editor != null) {
                    editor.alightHailedCar(); // done with TNC use for now
                    return editor.makeState(); // return only the state with updated TNC usage
                }
            }
            // possible transition to hailing a car
            else if (
                !s0.isUsingHailedCar()
                    && getPermission().allows(TraverseMode.CAR)
                    && currMode != TraverseMode.CAR
            ) {
                // perform extra checks to prevent entering a tnc vehicle if a car has already been
                // hailed in the pre or post transit part of trip
                Vertex toVertex = options.rctx.toVertex;
                if ((!s0.isEverBoarded() && s0.stateData.hasHailedCarPreTransit()) ||
                    (s0.isEverBoarded() && s0.stateData.hasHailedCarPostTransit())) {
                    return state;
                }

                StateEditor editorCar = doTraverse(s0, options, TraverseMode.CAR);
                StateEditor editorNonCar = doTraverse(s0, options, currMode);
                if (editorCar != null) {
                    editorCar.boardHailedCar(getDistance()); // start of TNC use
                    if (editorNonCar != null) {
                        // make the forkState be of the non-car mode so it's possible to build walk steps
                        State forkState = editorNonCar.makeState();
                        if (forkState != null) {
                            forkState.addToExistingResultChain(editorCar.makeState());
                            return forkState; // return both in-car and out-of-car states
                        } else {
                            // if the non-car state is non traversable or something, return just the car state
                            return editorCar.makeState();
                        }
                    } else {
                        // if the non-car state is non traversable or something, return just the car state
                        return editorCar.makeState();
                    }
                }
            }
        } else if (options.allowCarRental) {
            // Irrevocable transition from using rented car to walking.
            // Final CAR check needed to prevent infinite recursion.
            if (
                s0.isCarRenting()
                    && !getPermission().allows(TraverseMode.CAR)
                    && currMode == TraverseMode.CAR
                ) {

                // Make sure car rental dropoff is allowed at this location
                if (!s0.isCarRentalDropoffAllowed()) {
                    return null;
                }
                editor = doTraverse(s0, options, TraverseMode.WALK);
                if (editor != null) {
                    editor.alightRentedCar(); // done with car rental use for now
                    return editor.makeState(); // return only the state with updated rental car usage
                }
            }
        }
        return state;
    }

    /** return a StateEditor rather than a State so that we can make parking/mode switch modifications for kiss-and-ride. */
    private StateEditor doTraverse(State s0, RoutingRequest options, TraverseMode traverseMode) {
        boolean walkingBike = options.walkingBike;
        boolean backWalkingBike = s0.isBackWalkingBike();
        TraverseMode backMode = s0.getBackMode();
        Edge backEdge = s0.getBackEdge();
        if (backEdge != null) {
            // No illegal U-turns.
            // NOTE(flamholz): we check both directions because both edges get a chance to decide
            // if they are the reverse of the other. Also, because it doesn't matter which direction
            // we are searching in - these traversals are always disallowed (they are U-turns in one direction
            // or the other).
            // TODO profiling indicates that this is a hot spot.
            if (this.isReverseOf(backEdge) || backEdge.isReverseOf(this)) {
                return null;
            }
        }

        // Ensure we are actually walking, when walking a bike
        backWalkingBike &= TraverseMode.WALK.equals(backMode);
        walkingBike &= TraverseMode.WALK.equals(traverseMode);

        /* Check whether this street allows the current mode. If not and we are biking, attempt to walk the bike. */
        if (!canTraverse(options, traverseMode)) {
            if (traverseMode == TraverseMode.BICYCLE) {
                return doTraverse(s0, options.bikeWalkingOptions, TraverseMode.WALK);
            }
            return null;
        }

        // Automobiles have variable speeds depending on the edge type
        double speed = calculateSpeed(options, traverseMode, s0.getTimeInMillis());
        
        double time = getDistance() / speed;
        double weight;
        // TODO(flamholz): factor out this bike, wheelchair and walking specific logic to somewhere central.
        if (options.wheelchairAccessible) {
            weight = getSlopeSpeedEffectiveLength() / speed;
        } else if (traverseMode.equals(TraverseMode.BICYCLE)) {
            time = getSlopeSpeedEffectiveLength() / speed;
            switch (options.optimize) {
            case SAFE:
                weight = bicycleSafetyFactor * getDistance() / speed;
                break;
            case GREENWAYS:
                weight = bicycleSafetyFactor * getDistance() / speed;
                if (bicycleSafetyFactor <= GREENWAY_SAFETY_FACTOR) {
                    // greenways are treated as even safer than they really are
                    weight *= 0.66;
                }
                break;
            case FLAT:
                /* see notes in StreetVertex on speed overhead */
                weight = getDistance() / speed + getSlopeWorkCostEffectiveLength();
                break;
            case QUICK:
                weight = getSlopeSpeedEffectiveLength() / speed;
                break;
            case TRIANGLE:
                double quick = getSlopeSpeedEffectiveLength();
                double safety = bicycleSafetyFactor * getDistance();
                // TODO This computation is not coherent with the one for FLAT
                double slope = getSlopeWorkCostEffectiveLength();
                weight = quick * options.triangleTimeFactor + slope
                        * options.triangleSlopeFactor + safety
                        * options.triangleSafetyFactor;
                weight /= speed;
                break;
            default:
                weight = getDistance() / speed;
            }
        } else {
            if (walkingBike) {
                // take slopes into account when walking bikes
                time = getSlopeSpeedEffectiveLength() / speed;
            }
            weight = time;
            if (traverseMode.equals(TraverseMode.WALK)) {
                // take slopes into account when walking
                // FIXME: this causes steep stairs to be avoided. see #1297.
                double costs = ElevationUtils.getWalkCostsForSlope(getDistance(), getMaxSlope());
                // as the cost walkspeed is assumed to be for 4.8km/h (= 1.333 m/sec) we need to adjust
                // for the walkspeed set by the user
                double elevationUtilsSpeed = 4.0 / 3.0;
                weight = costs * (elevationUtilsSpeed / speed);
                weight = weight * walkComfortScore;
                time = weight; //treat cost as time, as in the current model it actually is the same (this can be checked for maxSlope == 0)
                /*
                // debug code
                if(weight > 100){
                    double timeflat = length / speed;
                    System.out.format("line length: %.1f m, slope: %.3f ---> slope costs: %.1f , weight: %.1f , time (flat):  %.1f %n", length, elevationProfile.getMaxSlope(), costs, weight, timeflat);
                }
                */
            }
        }

        if (isStairs()) {
            weight *= options.stairsReluctance;
        } else {
            // TODO: this is being applied even when biking or driving.
            weight *= options.walkReluctance;
        }

        StateEditor s1 = s0.edit(this);
        s1.setBackMode(traverseMode);
        s1.setBackWalkingBike(walkingBike);

        /* Handle no through traffic areas. */
        if (this.isNoThruTraffic()) {
            // Record transition into no-through-traffic area.
            if (backEdge instanceof StreetEdge && !((StreetEdge)backEdge).isNoThruTraffic()) {
                s1.setEnteredNoThroughTrafficArea();
            }
            // If we transitioned into a no-through-traffic area at some point, check if we are exiting it.
            if (s1.hasEnteredNoThroughTrafficArea()) {
                // Only Edges are marked as no-thru, but really we need to avoid creating dominant, pruned states
                // on thru _Vertices_. This could certainly be improved somehow.
                for (StreetEdge se : Iterables.filter(s1.getVertex().getOutgoing(), StreetEdge.class)) {
                    if (!se.isNoThruTraffic()) {
                        // This vertex has at least one through-traffic edge. We can't dominate it with a no-thru state.
                        return null;
                    }
                }
            }
        }

        /* Compute turn cost. */
        StreetEdge backPSE;
        if (backEdge != null && backEdge instanceof StreetEdge) {
            backPSE = (StreetEdge) backEdge;
            RoutingRequest backOptions = backWalkingBike ?
                    s0.getOptions().bikeWalkingOptions : s0.getOptions();
            double backSpeed = backPSE.calculateSpeed(backOptions, backMode, s0.getTimeInMillis());
            final double realTurnCost;  // Units are seconds.

            // Apply turn restrictions
            if (options.arriveBy && !canTurnOnto(backPSE, s0, backMode)) {
                return null;
            } else if (!options.arriveBy && !backPSE.canTurnOnto(this, s0, traverseMode)) {
                return null;
            }

            /*
             * This is a subtle piece of code. Turn costs are evaluated differently during
             * forward and reverse traversal. During forward traversal of an edge, the turn
             * *into* that edge is used, while during reverse traversal, the turn *out of*
             * the edge is used.
             *
             * However, over a set of edges, the turn costs must add up the same (for
             * general correctness and specifically for reverse optimization). This means
             * that during reverse traversal, we must also use the speed for the mode of
             * the backEdge, rather than of the current edge.
             */
            if (options.arriveBy && tov instanceof IntersectionVertex) { // arrive-by search
                IntersectionVertex traversedVertex = ((IntersectionVertex) tov);

                realTurnCost = backOptions.getIntersectionTraversalCostModel().computeTraversalCost(
                        traversedVertex, this, backPSE, backMode, backOptions, (float) speed,
                        (float) backSpeed);
            } else if (!options.arriveBy && fromv instanceof IntersectionVertex) { // depart-after search
                IntersectionVertex traversedVertex = ((IntersectionVertex) fromv);

                realTurnCost = options.getIntersectionTraversalCostModel().computeTraversalCost(
                        traversedVertex, backPSE, this, traverseMode, options, (float) backSpeed,
                        (float) speed);                
            } else {
                // In case this is a temporary edge not connected to an IntersectionVertex
                LOG.debug("Not computing turn cost for edge {}", this);
                realTurnCost = 0; 
            }

            if (!traverseMode.isDriving()) {
                s1.incrementWalkDistance(realTurnCost / 100);  // just a tie-breaker
            }

            long turnTime = (long) Math.ceil(realTurnCost);
            time += turnTime;
            weight += options.turnReluctance * realTurnCost;
        }
        

        if (walkingBike || TraverseMode.BICYCLE.equals(traverseMode)) {
            if (!(backWalkingBike || TraverseMode.BICYCLE.equals(backMode))) {
                s1.incrementTimeInSeconds(options.bikeSwitchTime);
                s1.incrementWeight(options.bikeSwitchCost);
            }
        }

        if (!traverseMode.isDriving()) {
            s1.incrementWalkDistance(getDistance());
        } else {
            // check if driveTimeReluctance is defined (ie it is greater than 0)
            if (options.driveTimeReluctance > 0) {
                s1.incrementWeight(time * options.driveTimeReluctance);
            }
            if (options.driveDistanceReluctance > 0) {
                s1.incrementWeight(getDistance() * options.driveDistanceReluctance);
            }
            if (s0.isUsingHailedCar()) {
                s1.incrementTransportationNetworkCompanyDistance(getDistance());
            }
            if (s0.isCarRenting()) {
                s1.incrementCarRentalDistance(getDistance());
            }
        }

        /* On the pre-kiss/pre-park leg, limit both walking and driving, either soft or hard. */
        int roundedTime = (int) Math.ceil(time);
        if (options.kissAndRide || options.parkAndRide) {
            if (options.arriveBy) {
                if (!s0.isCarParked()) s1.incrementPreTransitTime(roundedTime);
            } else {
                if (!s0.isEverBoarded()) s1.incrementPreTransitTime(roundedTime);
            }
            if (s1.isMaxPreTransitTimeExceeded(options)) {
                if (options.softPreTransitLimiting) {
                    weight += calculateOverageWeight(s0.getPreTransitTime(), s1.getPreTransitTime(),
                            options.maxPreTransitTime, options.preTransitPenalty,
                                    options.preTransitOverageRate);
                } else return null;
            }
        }
        
        /* Apply a strategy for avoiding walking too far, either soft (weight increases) or hard limiting (pruning). */
        if (s1.weHaveWalkedTooFar(options)) {

            // if we're using a soft walk-limit
            if( options.softWalkLimiting ){
                // just slap a penalty for the overage onto s1
                weight += calculateOverageWeight(s0.getWalkDistance(), s1.getWalkDistance(),
                        options.getMaxWalkDistance(), options.softWalkPenalty,
                                options.softWalkOverageRate);
            } else {
                // else, it's a hard limit; bail
                LOG.debug("Too much walking. Bailing.");
                return null;
            }
        }

        s1.incrementTimeInSeconds(roundedTime);
        
        s1.incrementWeight(weight);

        return s1;
    }

    private double calculateOverageWeight(double firstValue, double secondValue, double maxValue,
            double softPenalty, double overageRate) {
        // apply penalty if we stepped over the limit on this traversal
        boolean applyPenalty = false;
        double overageValue;

        if(firstValue <= maxValue && secondValue > maxValue){
            applyPenalty = true;
            overageValue = secondValue - maxValue;
        } else {
            overageValue = secondValue - firstValue;
        }

        // apply overage and add penalty if necessary
        return (overageRate * overageValue) + (applyPenalty ? softPenalty : 0.0);
    }

    /**
     * Calculate the average automobile traversal speed of this segment, given
     * the RoutingRequest, and return it in meters per second.
     */
    private double calculateCarSpeed(RoutingRequest options) {
        return getCarSpeed();
    }
    
    /**
     * Calculate the speed appropriately given the RoutingRequest and traverseMode and the current wall clock time.
     * Note: this is not strictly symmetrical, because in a forward search we get the speed based on the
     * time we enter this edge, whereas in a reverse search we get the speed based on the time we exit
     * the edge.
     */
    public double calculateSpeed(RoutingRequest options, TraverseMode traverseMode, long timeMillis) {
        if (traverseMode == null) {
            return Double.NaN;
        } else if (traverseMode.isDriving()) {
            // NOTE: Automobiles have variable speeds depending on the edge type
            if (options.useTraffic) {
                // the expected speed based on traffic
                StreetSpeedSnapshot source = options.getRoutingContext().streetSpeedSnapshot;

                if (source != null) {
                    double congestedSpeed = source.getSpeed(this, traverseMode, timeMillis);

                    if (!Double.isNaN(congestedSpeed))
                        return congestedSpeed;
                }
            }

            return calculateCarSpeed(options);
        }
        return options.getSpeed(traverseMode);
    }

    @Override
    public double weightLowerBound(RoutingRequest options) {
        return timeLowerBound(options) * options.walkReluctance;
    }

    @Override
    public double timeLowerBound(RoutingRequest options) {
        return this.getDistance() / options.getStreetSpeedUpperBound();
    }

    public double getSlopeSpeedEffectiveLength() {
        return getDistance();
    }

    public double getSlopeWorkCostEffectiveLength() {
        return getDistance();
    }

    public void setBicycleSafetyFactor(float bicycleSafetyFactor) {
        this.bicycleSafetyFactor = bicycleSafetyFactor;
    }

    public float getBicycleSafetyFactor() {
        return bicycleSafetyFactor;
    }

    public void setWalkComfortScore(float walkComfortScore) {
        this.walkComfortScore = walkComfortScore;
    }

    public float getWalkComfortScore() {
        return walkComfortScore;
    }

    private void writeObject(ObjectOutputStream out) throws IOException {
        out.defaultWriteObject();
    }

    public String toString() {
        return "StreetEdge(" + getId() + ", " + name + ", " + fromv + " -> " + tov
                + " length=" + this.getDistance() + " carSpeed=" + this.getCarSpeed()
                + " permission=" + this.getPermission() + ")";
    }

    @Override
    public StreetEdge clone() {
        try {
            return (StreetEdge) super.clone();
        } catch (CloneNotSupportedException e) {
            throw new RuntimeException(e);
        }
    }
    
    public boolean canTurnOnto(Edge e, State state, TraverseMode mode) {
        for (TurnRestriction turnRestriction : getTurnRestrictions(state.getOptions().rctx.graph)) {
            /* FIXME: This is wrong for trips that end in the middle of turnRestriction.to
             */

            // NOTE(flamholz): edge to be traversed decides equivalence. This is important since 
            // it might be a temporary edge that is equivalent to some graph edge.
            if (turnRestriction.type == TurnRestrictionType.ONLY_TURN) {
                if (!e.isEquivalentTo(turnRestriction.to) && turnRestriction.modes.contains(mode) &&
                        turnRestriction.active(state.getTimeSeconds())) {
                    return false;
                }
            } else {
                if (e.isEquivalentTo(turnRestriction.to) && turnRestriction.modes.contains(mode) &&
                        turnRestriction.active(state.getTimeSeconds())) {
                    return false;
                }
            }
        }
        return true;
    }

	@Override
	public String getName() {
		return this.name.toString();
	}

	/**
	* Gets non-localized I18NString (Used when splitting edges)
	* @return non-localized Name
	*/
	public I18NString getRawName() {
		return this.name;
	}

	public String getName(Locale locale) {
		return this.name.toString(locale);
	}

	public void setName(I18NString name) {
		this.name = name;
	}

	public LineString getGeometry() {
		return CompactLineString.uncompactLineString(fromv.getLon(), fromv.getLat(), tov.getLon(), tov.getLat(), compactGeometry, isBack());
	}

	private void setGeometry(LineString geometry) {
		this.compactGeometry = CompactLineString.compactLineString(fromv.getLon(), fromv.getLat(), tov.getLon(), tov.getLat(), isBack() ? (LineString)geometry.reverse() : geometry, isBack());
	}

	public void shareData(StreetEdge reversedEdge) {
	    if (Arrays.equals(compactGeometry, reversedEdge.compactGeometry)) {
	        compactGeometry = reversedEdge.compactGeometry;
	    } else {
	        LOG.warn("Can't share geometry between {} and {}", this, reversedEdge);
	    }
	}

	public boolean isWheelchairAccessible() {
		return BitSetUtils.get(flags, WHEELCHAIR_ACCESSIBLE_FLAG_INDEX);
	}

	public void setWheelchairAccessible(boolean wheelchairAccessible) {
        flags = BitSetUtils.set(flags, WHEELCHAIR_ACCESSIBLE_FLAG_INDEX, wheelchairAccessible);
	}

	public StreetTraversalPermission getPermission() {
		return permission;
	}

	public void setPermission(StreetTraversalPermission permission) {
		this.permission = permission;
	}

	public int getStreetClass() {
		return streetClass;
	}

	public void setStreetClass(int streetClass) {
		this.streetClass = streetClass;
	}

	/**
	 * Marks that this edge is the reverse of the one defined in the source
	 * data. Does NOT mean fromv/tov are reversed.
	 */
	public boolean isBack() {
	    return BitSetUtils.get(flags, BACK_FLAG_INDEX);
	}

	public void setBack(boolean back) {
            flags = BitSetUtils.set(flags, BACK_FLAG_INDEX, back);
	}

	public boolean isRoundabout() {
            return BitSetUtils.get(flags, ROUNDABOUT_FLAG_INDEX);
	}

	public void setRoundabout(boolean roundabout) {
	    flags = BitSetUtils.set(flags, ROUNDABOUT_FLAG_INDEX, roundabout);
	}

	public boolean hasBogusName() {
	    return BitSetUtils.get(flags, HASBOGUSNAME_FLAG_INDEX);
	}

	public void setHasBogusName(boolean hasBogusName) {
	    flags = BitSetUtils.set(flags, HASBOGUSNAME_FLAG_INDEX, hasBogusName);
	}

	public boolean isNoThruTraffic() {
            return BitSetUtils.get(flags, NOTHRUTRAFFIC_FLAG_INDEX);
	}

	public void setNoThruTraffic(boolean noThruTraffic) {
	    flags = BitSetUtils.set(flags, NOTHRUTRAFFIC_FLAG_INDEX, noThruTraffic);
	}

	/**
	 * This street is a staircase
	 */
	public boolean isStairs() {
            return BitSetUtils.get(flags, STAIRS_FLAG_INDEX);
	}

	public void setStairs(boolean stairs) {
	    flags = BitSetUtils.set(flags, STAIRS_FLAG_INDEX, stairs);
	}

	public float getCarSpeed() {
		return carSpeed;
	}

	public void setCarSpeed(float carSpeed) {
		this.carSpeed = carSpeed;
	}

	public void setCarNetworks(Set<String> networks) { carNetworks = networks; }

	public Set<String> getCarNetworks() { return carNetworks; }

    public void setTNCStopSuitability(boolean isSuitable) {
        this.suitableForTNCStop = isSuitable;
    }

    public boolean getTNCStopSuitability() { return suitableForTNCStop; }

    public void setFloatingCarDropoffSuitability(boolean isSuitable) {
        this.suitableForFloatingCarRentalDropoff = isSuitable;
    }

    public boolean getFloatingCarDropoffSuitability() { return suitableForFloatingCarRentalDropoff; }

	public boolean isSlopeOverride() {
	    return BitSetUtils.get(flags, SLOPEOVERRIDE_FLAG_INDEX);
	}

	public void setSlopeOverride(boolean slopeOverride) {
	    flags = BitSetUtils.set(flags, SLOPEOVERRIDE_FLAG_INDEX, slopeOverride);
	}

    /**
     * Return the azimuth of the first segment in this edge in integer degrees clockwise from South.
     * TODO change everything to clockwise from North
     */
	public int getInAngle() {
		return this.inAngle * 180 / 128;
	}

    /** Return the azimuth of the last segment in this edge in integer degrees clockwise from South. */
	public int getOutAngle() {
		return this.outAngle * 180 / 128;
	}

    protected List<TurnRestriction> getTurnRestrictions(Graph graph) {
        return graph.getTurnRestrictions(this);
    }
    
    /** calculate the length of this street segement from its geometry */
    protected void calculateLengthFromGeometry () {
        double accumulatedMeters = 0;

        LineString geom = getGeometry();

        for (int i = 1; i < geom.getNumPoints(); i++) {
            accumulatedMeters += SphericalDistanceLibrary.distance(geom.getCoordinateN(i - 1), geom.getCoordinateN(i));
        }

        length_mm = (int) (accumulatedMeters * 1000);
    }

    /** Split this street edge and return the resulting street edges */
    public P2<StreetEdge> split(SplitterVertex v, boolean destructive) {
        P2<LineString> geoms = GeometryUtils.splitGeometryAtPoint(getGeometry(), v.getCoordinate());

        StreetEdge e1 = null;
        StreetEdge e2 = null;

        if (destructive) {
            e1 = new StreetEdge((StreetVertex) fromv, v, geoms.first, name, 0, permission, this.isBack());
            e2 = new StreetEdge(v, (StreetVertex) tov, geoms.second, name, 0, permission, this.isBack());

            // copy the wayId to the split edges, so we can trace them back to their parent if need be
            e1.wayId = this.wayId;
            e2.wayId = this.wayId;

            // figure the lengths, ensuring that they sum to the length of this edge
            e1.calculateLengthFromGeometry();
            e2.calculateLengthFromGeometry();

            // we have this code implemented in both directions, because splits are fudged half a millimeter
            // when the length of this is odd. We want to make sure the lengths of the split streets end up
            // exactly the same as their backStreets so that if they are split again the error does not accumulate
            // and so that the order in which they are split does not matter.
            if (!isBack()) {
                // cast before the divide so that the sum is promoted
                double frac = (double) e1.length_mm / (e1.length_mm + e2.length_mm);
                e1.length_mm = (int) (length_mm * frac);
                e2.length_mm = length_mm - e1.length_mm;
            }
            else {
                // cast before the divide so that the sum is promoted
                double frac = (double) e2.length_mm / (e1.length_mm + e2.length_mm);
                e2.length_mm = (int) (length_mm * frac);
                e1.length_mm = length_mm - e2.length_mm;
            }

            // TODO: better handle this temporary fix to handle bad edge distance calculation
            if (e1.length_mm < 0) {
                LOG.error("Edge 1 ({}) split at vertex at {},{} has length {} mm. Setting to 1 mm.", e1.wayId, v.getLat(), v.getLon(), e1.length_mm);
                e1.length_mm = 1;
            }
            if (e2.length_mm < 0) {
                LOG.error("Edge 2 ({}) split at vertex at {},{}  has length {} mm. Setting to 1 mm.", e2.wayId, v.getLat(), v.getLon(), e2.length_mm);
                e2.length_mm = 1;
            }

            if (e1.length_mm < 0 || e2.length_mm < 0) {
                e1.tov.removeIncoming(e1);
                e1.fromv.removeOutgoing(e1);
                e2.tov.removeIncoming(e2);
                e2.fromv.removeOutgoing(e2);
                throw new IllegalStateException("Split street is longer than original street!");
            }

            for (StreetEdge e : new StreetEdge[] { e1, e2 }) {
                e.setBicycleSafetyFactor(getBicycleSafetyFactor());
                e.setWalkComfortScore(getWalkComfortScore());
                e.setHasBogusName(hasBogusName());
                e.setStairs(isStairs());
                e.setWheelchairAccessible(isWheelchairAccessible());
                e.setBack(isBack());
            }
        } else {
            if (((TemporarySplitterVertex) v).isEndVertex()) {
                e1 = new TemporaryPartialStreetEdge(this, (StreetVertex) fromv, (TemporarySplitterVertex) v, geoms.first, name, 0);
                e1.calculateLengthFromGeometry();
                e1.setNoThruTraffic(this.isNoThruTraffic());
                e1.setStreetClass(this.getStreetClass());
            } else {
                e2 = new TemporaryPartialStreetEdge(this, (TemporarySplitterVertex) v, (StreetVertex) tov, geoms.second, name, 0);
                e2.calculateLengthFromGeometry();
                e2.setNoThruTraffic(this.isNoThruTraffic());
                e2.setStreetClass(this.getStreetClass());
            }
        }





        return new P2<StreetEdge>(e1, e2);
    }

    /**
     * Get the starting OSM node ID of this edge. Note that this information is preserved when an
     * edge is split, so both edges will have the same starting and ending nodes.
     */
    public long getStartOsmNodeId () {
        if (fromv instanceof OsmVertex)
            return ((OsmVertex) fromv).nodeId;
        // get information from the splitter vertex so this edge gets the same traffic information it got before
        // it was split.
        else if (fromv instanceof SplitterVertex)
            return ((SplitterVertex) fromv).previousNodeId;
        else
            return -1;
    }

    /**
     * Get the ending OSM node ID of this edge. Note that this information is preserved when an
     * edge is split, so both edges will have the same starting and ending nodes.
     */
    public long getEndOsmNodeId () {
        if (tov instanceof OsmVertex)
            return ((OsmVertex) tov).nodeId;
            // get information from the splitter vertex so this edge gets the same traffic information it got before
            // it was split.
        else if (tov instanceof SplitterVertex)
            return ((SplitterVertex) tov).nextNodeId;
        else
            return -1;
    }

<<<<<<< HEAD
    public Map<String, String> getOsmTags() {
        return osmTags;
    }

    public void setOsmTags(Map<String, String> osmTags) {
        this.osmTags = osmTags;
=======
    public boolean addCarNetwork(String carNetwork) {
        if (carNetworks == null) {
            synchronized (this) {
                if (carNetworks == null) {
                    carNetworks = new HashSet<>();
                }
            }
        }
        return carNetworks.add(carNetwork);
    }

    public boolean containsCarNetwork(String carNetwork) {
        if (carNetworks == null){
            return false;
        }
        return carNetworks.contains(carNetwork);
>>>>>>> aa7df208
    }
}<|MERGE_RESOLUTION|>--- conflicted
+++ resolved
@@ -52,11 +52,8 @@
 import java.util.HashSet;
 import java.util.List;
 import java.util.Locale;
-<<<<<<< HEAD
 import java.util.Map;
-=======
 import java.util.Set;
->>>>>>> aa7df208
 
 /**
  * This represents a street segment.
@@ -137,7 +134,6 @@
     /** The angle at the start of the edge geometry. Internal representation like that of inAngle. */
     private byte outAngle;
 
-<<<<<<< HEAD
     /** The walk comfort score. Applied as multiplier to edge weight; 1.0 is baseline */
     protected float walkComfortScore;
 
@@ -146,7 +142,7 @@
      *  enables on-the-fly recalculation of walk comfort scores for testing/calibration purposes.
      */
     private Map<String, String> osmTags;
-=======
+
     /**
      * A set of car networks where this edge is located inside their service regions.
      */
@@ -157,7 +153,7 @@
 
     // whether or not this street is a good place to dropoff a floating car rental
     private boolean suitableForFloatingCarRentalDropoff = true;
->>>>>>> aa7df208
+
 
     public StreetEdge(StreetVertex v1, StreetVertex v2, LineString geometry,
                       I18NString name, double length,
@@ -1057,14 +1053,13 @@
             return -1;
     }
 
-<<<<<<< HEAD
     public Map<String, String> getOsmTags() {
         return osmTags;
     }
 
     public void setOsmTags(Map<String, String> osmTags) {
         this.osmTags = osmTags;
-=======
+
     public boolean addCarNetwork(String carNetwork) {
         if (carNetworks == null) {
             synchronized (this) {
@@ -1081,6 +1076,5 @@
             return false;
         }
         return carNetworks.contains(carNetwork);
->>>>>>> aa7df208
     }
 }