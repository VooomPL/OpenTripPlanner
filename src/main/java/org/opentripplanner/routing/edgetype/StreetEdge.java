--- conflicted
+++ resolved
@@ -29,6 +29,7 @@
  * This represents a street segment.
  *
  * @author novalis
+ *
  */
 public class StreetEdge extends Edge implements Cloneable {
 
@@ -52,9 +53,7 @@
     public static final float DEFAULT_CAR_SPEED = 11.2f;
     public static final float MOTORBIKE_MAX_EDGE_TRAVERSE_SPEED_LOWER_BOUND = 22.2f;
 
-    /**
-     * If you have more than 8 flags, increase flags to short or int
-     */
+    /** If you have more than 8 flags, increase flags to short or int */
     private static final int BACK_FLAG_INDEX = 0;
     private static final int ROUNDABOUT_FLAG_INDEX = 1;
     private static final int HASBOGUSNAME_FLAG_INDEX = 2;
@@ -177,14 +176,13 @@
 
     /**
      * Checks permissions of the street edge if specified modes are allowed to travel.
-     * <p>
+     *
      * Barriers aren't taken into account. So it can happen that canTraverse returns True.
      * But doTraverse returns false. Since there are barriers on a street.
-     * <p>
+     *
      * This is because this function is used also on street when searching for start/stop.
      * Those streets are then split. On splitted streets can be possible to drive with a CAR because
      * it is only blocked from one way.
-     *
      * @param modes
      * @return
      */
@@ -250,7 +248,6 @@
      * If start/end isn't bollard it just checks the street permissions.
      * <p>
      * It is used in {@link #canTraverse(RoutingRequest, TraverseMode)}
-     *
      * @param mode
      * @return
      */
@@ -544,22 +541,7 @@
         return (overageRate * overageValue) + (applyPenalty ? softPenalty : 0.0);
     }
 
-<<<<<<< HEAD
-    /**
-     * Calculate the speed appropriately given the RoutingRequest and traverseMode and the current wall clock time.
-     * Note: this is not strictly symmetrical, because in a forward search we get the speed based on the
-     * time we enter this edge, whereas in a reverse search we get the speed based on the time we exit
-     * the edge.
-     */
-    public ArrayList<TimeTable> getTimes() {
-        return times;
-    }
-
-    public void setTimes(ArrayList<TimeTable> times) {
-        this.times = times;
-    }
-
-    ArrayList<TimeTable> times;
+
     private int TemporarySpeedLimit;
 
     public int getTemporarySpeedLimit() {
@@ -581,12 +563,7 @@
     private boolean IsClosed;
     public double getVooomSpeed(long timeMillis) {
 
-        if (this.getTimes()!=null) {
-=======
-    public double getPredictedSpeed(long timeMillis) {
-
         if (this.getTimes() != null) {
->>>>>>> 74369b4c
             int i = Collections.binarySearch(this.getTimes(), new QueryData(timeMillis));
             if (i >= 0) {
                 TimeTable timetable = this.getTimes().get(i);
@@ -597,27 +574,17 @@
         return this.getMaxStreetTraverseSpeed();
     }
 
-    /**
-     * Calculate the speed appropriately given the RoutingRequest and traverseMode and the current wall clock time.
-     * Note: this is not strictly symmetrical, because in a forward search we get the speed based on the
-     * time we enter this edge, whereas in a reverse search we get the speed based on the time we exit
-     * the edge.
-     */
     public double calculateSpeed(RoutingRequest options, TraverseMode traverseMode, VehicleDescription currentVehicle, long timeMillis) {
         double maxVehicleSpeed = options.getSpeed(traverseMode);
-        if (currentVehicle != null) {
+        if(currentVehicle != null) {
             maxVehicleSpeed = currentVehicle.getMaxSpeedInMetersPerSecond(this);
         }
-        if (this.getTimes() != null && traverseMode == TraverseMode.CAR) {
-            return min(min(maxVehicleSpeed, getMaxStreetTraverseSpeed()), this.getPredictedSpeed(timeMillis));
-        }
-<<<<<<< HEAD
+        if (this.getTimes()!= null && traverseMode== TraverseMode.CAR) {
+            return min(min(maxVehicleSpeed, getMaxStreetTraverseSpeed()), this.getVooomSpeed(timeMillis));
+        }
         if (TemporarySpeedLimit>0)
             return  TemporarySpeedLimit;
         return min(maxVehicleSpeed,getMaxStreetTraverseSpeed());
-=======
-        return min(maxVehicleSpeed, getMaxStreetTraverseSpeed());
->>>>>>> 74369b4c
     }
 
     @Override
@@ -696,14 +663,13 @@
         return this.name.toString();
     }
 
-    /**
-     * Gets non-localized I18NString (Used when splitting edges)
-     *
-     * @return non-localized Name
-     */
-    public I18NString getRawName() {
-        return this.name;
-    }
+	/**
+	* Gets non-localized I18NString (Used when splitting edges)
+	* @return non-localized Name
+	*/
+	public I18NString getRawName() {
+		return this.name;
+	}
 
     public String getName(Locale locale) {
         return this.name.toString(locale);
@@ -729,9 +695,9 @@
         }
     }
 
-    public boolean isWheelchairAccessible() {
-        return BitSetUtils.get(flags, WHEELCHAIR_ACCESSIBLE_FLAG_INDEX);
-    }
+	public boolean isWheelchairAccessible() {
+		return BitSetUtils.get(flags, WHEELCHAIR_ACCESSIBLE_FLAG_INDEX);
+	}
 
     public void setWheelchairAccessible(boolean wheelchairAccessible) {
         flags = BitSetUtils.set(flags, WHEELCHAIR_ACCESSIBLE_FLAG_INDEX, wheelchairAccessible);
