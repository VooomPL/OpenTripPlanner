--- conflicted
+++ resolved
@@ -99,14 +99,10 @@
                 return null;
             }
         }
-        
-<<<<<<< HEAD
-    	int runningTime = getPattern().scheduledTimetable.getBestRunningTime(stopIndex);
+
+        int runningTime = (int) timeLowerBound(options);
         if(this instanceof TemporaryPatternHop)
             runningTime = (int)Math.round(runningTime * ((TemporaryPatternHop)this).distanceRatio);
-=======
-    	int runningTime = (int) timeLowerBound(options);
->>>>>>> c51284d4
     	StateEditor s1 = state0.edit(this);
     	s1.incrementTimeInSeconds(runningTime);
     	s1.setBackMode(getMode());
@@ -141,10 +137,8 @@
                 return null;
             }
         }
-        
-<<<<<<< HEAD
-        TripTimes tripTimes = s0.getTripTimes();
-        int runningTime = tripTimes.getRunningTime(stopIndex);
+
+        int runningTime = getRunningTime(s0);
 
         //TODO handle cases where both stops on the hop are flag stops
         if(this instanceof TemporaryPatternHop && !options.reverseOptimizing){
@@ -164,9 +158,7 @@
             if(this.getEndStop().getLocationType() == 99)
                 s0.stateData.flagStopArrivalOffsets.put(this.getPattern().code + "|" + (this.getStopIndex() + 1), diff);
         }
-=======
-        int runningTime = getRunningTime(s0);
->>>>>>> c51284d4
+
 
         StateEditor s1 = s0.edit(this);
         s1.incrementTimeInSeconds(runningTime);
