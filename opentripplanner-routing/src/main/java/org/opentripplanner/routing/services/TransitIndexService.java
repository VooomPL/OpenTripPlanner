--- conflicted
+++ resolved
@@ -22,15 +22,11 @@
 import org.opentripplanner.routing.transit_index.RouteVariant;
 
 public interface TransitIndexService {
-<<<<<<< HEAD
+    public List<RouteVariant> getVariantsForAgency(String agency);
+
 	public List<RouteVariant> getVariantsForRoute(AgencyAndId route);
 	
 	public RouteVariant getVariantForTrip(AgencyAndId trip);
-=======
-    public List<RouteVariant> getVariantsForAgency(String agency);
-
-    public List<RouteVariant> getVariantsForRoute(AgencyAndId route);
->>>>>>> 8814a4cf
 
 	public Edge getPreboardEdge(AgencyAndId stop);
 
