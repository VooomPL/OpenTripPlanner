/* This program is free software: you can redistribute it and/or
 modify it under the terms of the GNU Lesser General Public License
 as published by the Free Software Foundation, either version 3 of
 the License, or (at your option) any later version.

 This program is distributed in the hope that it will be useful,
 but WITHOUT ANY WARRANTY; without even the implied warranty of
 MERCHANTABILITY or FITNESS FOR A PARTICULAR PURPOSE.  See the
 GNU General Public License for more details.

 You should have received a copy of the GNU General Public License
 along with this program.  If not, see <http://www.gnu.org/licenses/>. */

package org.opentripplanner.api.ws;

import java.util.HashSet;

import javax.xml.bind.annotation.XmlElement;
import javax.xml.bind.annotation.XmlRootElement;

import org.opentripplanner.routing.core.Edge;
import org.opentripplanner.routing.core.Graph;
<<<<<<< HEAD
import org.opentripplanner.routing.core.Vertex;
=======
import org.opentripplanner.routing.core.GraphVertex;
import org.opentripplanner.routing.core.TraverseMode;
import org.opentripplanner.routing.edgetype.PatternHop;
>>>>>>> 83d9bc0e
import org.opentripplanner.routing.services.GraphService;
import org.springframework.beans.factory.annotation.Autowired;

import com.vividsolutions.jts.geom.Coordinate;
import com.vividsolutions.jts.geom.Envelope;

@XmlRootElement
public class GraphMetadata {


    /**
     * The bounding box of the graph, in decimal degrees.
     */
    private double lowerLeftLatitude, lowerLeftLongitude, upperRightLatitude, upperRightLongitude;

    private HashSet<TraverseMode> transitModes = new HashSet<TraverseMode>();

    public GraphMetadata() {
    }

    public GraphMetadata(GraphService graphService) {
        setGraphService(graphService);
    }

    @Autowired    
    public void setGraphService(GraphService graphService) {

        Graph graph = graphService.getGraph();
        
        /* generate extents */
        Envelope leftEnv = new Envelope();
        Envelope rightEnv = new Envelope();
        double aRightCoordinate = 0;
<<<<<<< HEAD
        for (Vertex gv : graph.getVertices()) {
            Coordinate c = gv.getCoordinate();
=======
        for (GraphVertex gv : graph.getVertices()) {
            for (Edge e: gv.getOutgoing()) {
                if (e instanceof PatternHop) {
                    transitModes.add(((PatternHop) e).getMode());
                }
            }
            Coordinate c = gv.vertex.getCoordinate();
>>>>>>> 83d9bc0e
            if (c.x < 0) {
                leftEnv.expandToInclude(c);
            } else {
                rightEnv.expandToInclude(c);
                aRightCoordinate = c.x;
            }
        }

        if (leftEnv.getArea() == 0) {
            //the entire area is in the eastern hemisphere
            setLowerLeftLongitude(rightEnv.getMinX());
            setUpperRightLongitude(rightEnv.getMaxX());
            setLowerLeftLatitude(rightEnv.getMinY());
            setUpperRightLatitude(rightEnv.getMaxY());
        } else if (rightEnv.getArea() == 0) {
            //the entire area is in the western hemisphere
            setLowerLeftLongitude(leftEnv.getMinX());
            setUpperRightLongitude(leftEnv.getMaxX());
            setLowerLeftLatitude(leftEnv.getMinY());
            setUpperRightLatitude(leftEnv.getMaxY());
        } else {
            //the area spans two hemispheres.  Either it crosses the prime meridian,
            //or it crosses the 180th meridian (roughly, the international date line).  We'll check a random
            //coordinate to find out

            if (aRightCoordinate < 90) {
                //assume prime meridian
                setLowerLeftLongitude(leftEnv.getMinX());
                setUpperRightLongitude(rightEnv.getMaxX());
            } else {
                //assume 180th meridian
                setLowerLeftLongitude(leftEnv.getMaxX());
                setUpperRightLongitude(rightEnv.getMinX());
            }
            setUpperRightLatitude(Math.max(rightEnv.getMaxY(), leftEnv.getMaxY()));
            setLowerLeftLatitude(Math.min(rightEnv.getMinY(), leftEnv.getMinY()));
        }
    }

    public void setLowerLeftLatitude(double lowerLeftLatitude) {
        this.lowerLeftLatitude = lowerLeftLatitude;
    }

    public double getLowerLeftLatitude() {
        return lowerLeftLatitude;
    }

    public void setUpperRightLatitude(double upperRightLatitude) {
        this.upperRightLatitude = upperRightLatitude;
    }

    public double getUpperRightLatitude() {
        return upperRightLatitude;
    }

    public void setUpperRightLongitude(double upperRightLongitude) {
        this.upperRightLongitude = upperRightLongitude;
    }

    public double getUpperRightLongitude() {
        return upperRightLongitude;
    }

    public void setLowerLeftLongitude(double lowerLeftLongitude) {
        this.lowerLeftLongitude = lowerLeftLongitude;
    }

    public double getLowerLeftLongitude() {
        return lowerLeftLongitude;
    }

    /**
     * The bounding box of the graph, in decimal degrees.  These are the old, deprecated
     * names; the new names are the lowerLeft/upperRight.
     *  @deprecated
     */
    public void setMinLatitude(double minLatitude) {
        lowerLeftLatitude = minLatitude;
    }

    /**
     * The bounding box of the graph, in decimal degrees.  These are the old, deprecated
     * names; the new names are the lowerLeft/upperRight.
     *  @deprecated
     */
    public double getMinLatitude() {
        return lowerLeftLatitude;
    }

    /**
     * The bounding box of the graph, in decimal degrees.  These are the old, deprecated
     * names; the new names are the lowerLeft/upperRight.
     *  @deprecated
     */
    public void setMinLongitude(double minLongitude) {
        lowerLeftLongitude = minLongitude;
    }

    /**
     * The bounding box of the graph, in decimal degrees.  These are the old, deprecated
     * names; the new names are the lowerLeft/upperRight.
     *  @deprecated
     */
    public double getMinLongitude() {
        return lowerLeftLongitude;
    }

    /**
     * The bounding box of the graph, in decimal degrees.  These are the old, deprecated
     * names; the new names are the lowerLeft/upperRight.
     *  @deprecated
     */
    public void setMaxLatitude(double maxLatitude) {
        upperRightLatitude = maxLatitude;
    }

    /**
     * The bounding box of the graph, in decimal degrees.  These are the old, deprecated
     * names; the new names are the lowerLeft/upperRight.
     *  @deprecated
     */
    public double getMaxLatitude() {
        return upperRightLatitude;
    }

    /**
     * The bounding box of the graph, in decimal degrees.  These are the old, deprecated
     * names; the new names are the lowerLeft/upperRight.
     *  @deprecated
     */
    public void setMaxLongitude(double maxLongitude) {
        upperRightLongitude = maxLongitude;
    }

    /**
     * The bounding box of the graph, in decimal degrees.  These are the old, deprecated
     * names; the new names are the lowerLeft/upperRight.
     *  @deprecated
     */
    public double getMaxLongitude() {
        return upperRightLongitude;
    }

    @XmlElement
    public HashSet<TraverseMode> getTransitModes() {
        return transitModes;
    }

    public void setTransitModes(HashSet<TraverseMode> transitModes) {
        this.transitModes = transitModes;
    }
}<|MERGE_RESOLUTION|>--- conflicted
+++ resolved
@@ -20,13 +20,9 @@
 
 import org.opentripplanner.routing.core.Edge;
 import org.opentripplanner.routing.core.Graph;
-<<<<<<< HEAD
 import org.opentripplanner.routing.core.Vertex;
-=======
-import org.opentripplanner.routing.core.GraphVertex;
 import org.opentripplanner.routing.core.TraverseMode;
 import org.opentripplanner.routing.edgetype.PatternHop;
->>>>>>> 83d9bc0e
 import org.opentripplanner.routing.services.GraphService;
 import org.springframework.beans.factory.annotation.Autowired;
 
@@ -60,18 +56,13 @@
         Envelope leftEnv = new Envelope();
         Envelope rightEnv = new Envelope();
         double aRightCoordinate = 0;
-<<<<<<< HEAD
-        for (Vertex gv : graph.getVertices()) {
-            Coordinate c = gv.getCoordinate();
-=======
-        for (GraphVertex gv : graph.getVertices()) {
-            for (Edge e: gv.getOutgoing()) {
+        for (Vertex v : graph.getVertices()) {
+            for (Edge e: v.getOutgoing()) {
                 if (e instanceof PatternHop) {
                     transitModes.add(((PatternHop) e).getMode());
                 }
             }
-            Coordinate c = gv.vertex.getCoordinate();
->>>>>>> 83d9bc0e
+            Coordinate c = v.getCoordinate();
             if (c.x < 0) {
                 leftEnv.expandToInclude(c);
             } else {
