/* This program is free software: you can redistribute it and/or
 modify it under the terms of the GNU Lesser General Public License
 as published by the Free Software Foundation, either version 3 of
 the License, or (at your option) any later version.

 This program is distributed in the hope that it will be useful,
 but WITHOUT ANY WARRANTY; without even the implied warranty of
 MERCHANTABILITY or FITNESS FOR A PARTICULAR PURPOSE.  See the
 GNU General Public License for more details.

 You should have received a copy of the GNU General Public License
 along with this program.  If not, see <http://www.gnu.org/licenses/>. */

package org.opentripplanner.routing.core;

import java.util.Arrays;
import java.util.Date;
import java.util.Set;

import org.onebusaway.gtfs.model.AgencyAndId;
import org.onebusaway.gtfs.model.Stop;
import org.onebusaway.gtfs.model.Trip;
import org.opentripplanner.routing.algorithm.NegativeWeightException;
import org.opentripplanner.routing.automata.AutomatonState;
import org.opentripplanner.routing.edgetype.OnboardEdge;
import org.opentripplanner.routing.edgetype.TablePatternEdge;
import org.opentripplanner.routing.edgetype.PlainStreetEdge;
import org.opentripplanner.routing.edgetype.StreetEdge;
import org.opentripplanner.routing.edgetype.TransitBoardAlight;
import org.opentripplanner.routing.edgetype.TripPattern;
import org.opentripplanner.routing.graph.Edge;
import org.opentripplanner.routing.graph.Vertex;
import org.opentripplanner.routing.patch.Alert;
import org.opentripplanner.routing.pathparser.PathParser;
import org.opentripplanner.routing.trippattern.TripTimes;
import org.slf4j.Logger;
import org.slf4j.LoggerFactory;

public class State implements Cloneable {
    /* Data which is likely to change at most traversals */
    
    // the current time at this state, in milliseconds
    protected long time;

    // accumulated weight up to this state
    protected double weight;

    // associate this state with a vertex in the graph
    protected Vertex vertex;

    // allow path reconstruction from states
    protected State backState;

    protected Edge backEdge;

    // allow traverse result chaining (multiple results)
    protected State next;

    /* StateData contains data which is unlikely to change as often */
    public StateData stateData;

    // how far have we walked
    // TODO(flamholz): this is a very confusing name as it actually applies to all non-transit modes.
    // we should DEFINITELY rename this variable and the associated methods.
    protected double walkDistance;

    // track the states of all path parsers -- probably changes frequently
    protected int[] pathParserStates;
    
    private static final Logger LOG = LoggerFactory.getLogger(State.class);

    /* CONSTRUCTORS */

    /**
     * Create an initial state representing the beginning of a search for the given routing context.
     * Initial "parent-less" states can only be created at the beginning of a trip. elsewhere, all 
     * states must be created from a parent and associated with an edge.
     */
    public State(RoutingRequest opt) {
        this(opt.rctx.origin, opt.rctx.originBackEdge, opt.getSecondsSinceEpoch(), opt);
    }

    /**
     * Create an initial state, forcing vertex to the specified value. Useful for reusing a 
     * RoutingContext in TransitIndex, tests, etc.
     */
    public State(Vertex vertex, RoutingRequest opt) {
        // Since you explicitly specify, the vertex, we don't set the backEdge.
        this(vertex, opt.getSecondsSinceEpoch(), opt);
    }

    /**
     * Create an initial state, forcing vertex and time to the specified values. Useful for reusing 
     * a RoutingContext in TransitIndex, tests, etc.
     */
    public State(Vertex vertex, long timeSeconds, RoutingRequest options) {
        // Since you explicitly specify, the vertex, we don't set the backEdge.
        this(vertex, null, timeSeconds, options);
    }
    
    /**
     * Create an initial state, forcing vertex, back edge and time to the specified values. Useful for reusing 
     * a RoutingContext in TransitIndex, tests, etc.
     */
    public State(Vertex vertex, Edge backEdge, long timeSeconds, RoutingRequest options) {
        this.weight = 0;
        this.vertex = vertex;
        this.backEdge = backEdge;
        this.backState = null;
        this.stateData = new StateData(options);
        // note that here we are breaking the circular reference between rctx and options
        // this should be harmless since reversed clones are only used when routing has finished
        this.stateData.opt = options;
        this.stateData.startTime = timeSeconds;
        this.stateData.usingRentedBike = false;
        /* If the itinerary is to begin with a car that is left for transit, the initial state of arriveBy searches is
           with the car already "parked" and in WALK mode. Otherwise, we are in CAR mode and "unparked". */
        if (options.parkAndRide || options.kissAndRide) {
            this.stateData.carParked = options.isArriveBy();
            this.stateData.nonTransitMode = this.stateData.carParked ? TraverseMode.WALK : TraverseMode.CAR;
        }
        this.walkDistance = 0;
        this.time = timeSeconds * 1000;
        if (options.rctx != null) {
            this.pathParserStates = new int[options.rctx.pathParsers.length];
            Arrays.fill(this.pathParserStates, AutomatonState.START);
        }
        stateData.routeSequence = new AgencyAndId[0];
    }

    /**
     * Create a state editor to produce a child of this state, which will be the result of
     * traversing the given edge.
     * 
     * @param e
     * @return
     */
    public StateEditor edit(Edge e) {
        return new StateEditor(this, e);
    }

    protected State clone() {
        State ret;
        try {
            ret = (State) super.clone();
        } catch (CloneNotSupportedException e1) {
            throw new IllegalStateException("This is not happening");
        }
        return ret;
    }

    /*
     * FIELD ACCESSOR METHODS States are immutable, so they have only get methods. The corresponding
     * set methods are in StateEditor.
     */

    /**
     * Retrieve a State extension based on its key.
     * 
     * @param key - An Object that is a key in this State's extension map
     * @return - The extension value for the given key, or null if not present
     */
    public Object getExtension(Object key) {
        if (stateData.extensions == null) {
            return null;
        }
        return stateData.extensions.get(key);
    }

    public String toString() {
        return "<State " + new Date(getTimeInMillis()) + " [" + weight + "] "
                + (isBikeRenting() ? "BIKE_RENT " : "") + (isCarParked() ? "CAR_PARKED " : "")
                + vertex + ">";
    }
    
    public String toStringVerbose() {
        return "<State " + new Date(getTimeInMillis()) + 
                " w=" + this.getWeight() + 
                " t=" + this.getElapsedTimeSeconds() + 
                " d=" + this.getWalkDistance() + 
                " b=" + this.getNumBoardings() +
                " br=" + this.isBikeRenting() +
                " pr=" + this.isCarParked() + ">";
    }
    
    /** Returns time in seconds since epoch */
    public long getTimeSeconds() {
        return time / 1000;
    }

    /** returns the length of the trip in seconds up to this state */
    public long getElapsedTimeSeconds() {
        return Math.abs(getTimeSeconds() - stateData.startTime);
    }

    public TripTimes getTripTimes() {
        return stateData.tripTimes;
    }

    /** 
     * Returns the length of the trip in seconds up to this time, not including the initial wait.
     * It subtracts out the initial wait, up to a clamp value specified in the request.
     * If the clamp value is set to -1, no clamping will occur.
     * If the clamp value is set to 0, the initial wait time will not be subtracted out 
     * (i.e. it will be clamped to zero).
     * This is used in lieu of reverse optimization in Analyst.
     */
    public long getActiveTime () {
        long clampInitialWait = stateData.opt.clampInitialWait;

        long initialWait = stateData.initialWaitTime;

        // only subtract up the clamp value
        if (clampInitialWait >= 0 && initialWait > clampInitialWait)
            initialWait = clampInitialWait;            

        long activeTime = getElapsedTimeSeconds() - initialWait;

        // TODO: what should be done here? (Does this ever happen?)
        if (activeTime < 0) {
            LOG.warn("initial wait was greater than elapsed time.");
            activeTime = getElapsedTimeSeconds();
        }

        return activeTime;            
    }

    public AgencyAndId getTripId() {
        return stateData.tripId;
    }

    public Trip getPreviousTrip() {
        return stateData.previousTrip;
    }
    
    public String getZone() {
        return stateData.zone;
    }

    public AgencyAndId getRoute() {
        return stateData.route;
    }

    public int getNumBoardings() {
        return stateData.numBoardings;
    }


    /**
     * Whether this path has ever previously boarded (or alighted from, in a reverse search) a
     * transit vehicle
     */
    public boolean isEverBoarded() {
        return stateData.everBoarded;
    }

    public boolean isBikeRenting() {
        return stateData.usingRentedBike;
    }
    
    public boolean isCarParked() {
        return stateData.carParked;
    }

    /**
     * @return True if the state at vertex can be the end of path.
     */
    public boolean isFinal() {
        // When drive-to-transit is enabled, we need to check whether the car has been parked (or whether it has been picked up in reverse).
        boolean checkPark = stateData.opt.parkAndRide || stateData.opt.kissAndRide;
        if (stateData.opt.isArriveBy())
            return !isBikeRenting() && !(checkPark && isCarParked());
        else
            return !isBikeRenting() && !(checkPark && !isCarParked());
    }

    public Stop getPreviousStop() {
        return stateData.previousStop;
    }

    public long getLastAlightedTimeSeconds() {
        return stateData.lastAlightedTime;
    }

    public double getWalkDistance() {
        return walkDistance;
    }

    public Vertex getVertex() {
        return this.vertex;
    }

    public int getLastNextArrivalDelta () {
        return stateData.lastNextArrivalDelta;
    }

   /**
     * Multicriteria comparison of states. 
     * @return True if this state is better than the other one (or equal) 
     * both in terms of time and weight.
     */
    public boolean dominates(State other) {
        if (other.weight == 0) {
            return false;
        }
        // Multi-state (bike rental, P+R) - no domination for different states
        if (isBikeRenting() != other.isBikeRenting())
            return false;
        if (isCarParked() != other.isCarParked())
            return false;

        if (backEdge != other.getBackEdge() && ((backEdge instanceof PlainStreetEdge)
                && (!((PlainStreetEdge) backEdge).getTurnRestrictions().isEmpty())))
            return false;

        if (this.routeSequenceSubset(other)) {
            // TODO subset is not really the right idea
            return this.weight <= other.weight; // && this.getNumBoardings() <= other.getNumBoardings();
        }

        // If returning more than one result from GenericAStar, the search can be very slow
        // unless you replace the following code with:
        // return false;
        double weightDiff = this.weight / other.weight;
        return walkDistance <= other.getWalkDistance() * 1.05
                && (weightDiff < 1.02 && this.weight - other.weight < 30)
                && this.getElapsedTimeSeconds() - other.getElapsedTimeSeconds() <= 30;
        
    }

    /**
     * Returns true if this state's weight is lower than the other one. Considers only weight and
     * not time or other criteria.
     */
    public boolean betterThan(State other) {
        return this.weight < other.weight;
    }

    public double getWeight() {
        return this.weight;
    }

    public int getTimeDeltaSeconds() {
        return (int) (getTimeSeconds() - backState.getTimeSeconds());
    }

    public int getAbsTimeDeltaSeconds() {
        return (int) Math.abs(getTimeSeconds() - backState.getTimeSeconds());
    }

    public double getWalkDistanceDelta () {
        if (backState != null)
            return Math.abs(this.walkDistance - backState.walkDistance);
        else
            return 0.0;
    }

    public double getWeightDelta() {
        return this.weight - backState.weight;
    }

    public void checkNegativeWeight() {
        double dw = this.weight - backState.weight;
        if (dw < 0) {
            throw new NegativeWeightException(String.valueOf(dw) + " on edge " + backEdge);
        }
    }

    public boolean isOnboard() {
        return this.backEdge instanceof OnboardEdge;
    }

    public State getBackState() {
        return this.backState;
    }
    
    public TraverseMode getBackMode () {
        return stateData.backMode;
    }
    
    public boolean isBackWalkingBike () {
        return stateData.backWalkingBike;
    }

    public Set<Alert> getBackAlerts () {
        return stateData.notes;
    }
    
    /**
     * Get the name of the direction used to get to this state. For transit, it is the headsign,
     * while for other things it is what you would expect.
     */
    public String getBackDirection () {
        // This can happen when stop_headsign says different things at two trips on the same 
        // pattern and at the same stop.
        if (backEdge instanceof TablePatternEdge) {
            return stateData.tripTimes.getHeadsign(((TablePatternEdge)backEdge).getStopIndex());
        }
        else {
            return backEdge.getDirection();
        }
    }
    
    /**
     * Get the back trip of the given state. For time dependent transit, State will find the
     * right thing to do.
     */
    public Trip getBackTrip () {
        if (backEdge instanceof TablePatternEdge) {
            return stateData.tripTimes.getTrip();
        }
        else {
            return backEdge.getTrip();
        }
    }

    public Edge getBackEdge() {
        return this.backEdge;
    }

    public boolean exceedsWeightLimit(double maxWeight) {
        return weight > maxWeight;
    }

    public long getStartTimeSeconds() {
        return stateData.startTime;
    }

    /**
     * Optional next result that allows {@link Edge} to return multiple results.
     * 
     * @return the next additional result from an edge traversal, or null if no more results
     */
    public State getNextResult() {
        return next;
    }

    /**
     * Extend an exiting result chain by appending this result to the existing chain. The usage
     * model looks like this:
     * 
     * <code>
     * TraverseResult result = null;
     * 
     * for( ... ) {
     *   TraverseResult individualResult = ...;
     *   result = individualResult.addToExistingResultChain(result);
     * }
     * 
     * return result;
     * </code>
     * 
     * @param existingResultChain the tail of an existing result chain, or null if the chain has not
     *        been started
     * @return
     */
    public State addToExistingResultChain(State existingResultChain) {
        if (this.getNextResult() != null)
            throw new IllegalStateException("this result already has a next result set");
        next = existingResultChain;
        return this;
    }

    public State detachNextResult() {
        State ret = this.next;
        this.next = null;
        return ret;
    }

    public RoutingContext getContext() {
        return stateData.opt.rctx;
    }

    public RoutingRequest getOptions () {
        return stateData.opt;
    }
    
<<<<<<< HEAD
    /* will return BICYCLE if routing with an owned bicycle, or if at this state the user is holding
     * on to a rented bicycle. */
=======
    /**
     * This method is on State rather than RoutingRequest because we care whether the user is in
     * possession of a rented bike.
     * 
     * @return BICYCLE if routing with an owned bicycle, or if at this state the user is holding on
     *         to a rented bicycle.
     */
>>>>>>> 4aec2546
    public TraverseMode getNonTransitMode() {
        return stateData.nonTransitMode;
    }
    // TODO: There is no documentation about what this means. No one knows precisely.
    // Needs to be replaced with clearly defined fields.

    public State reversedClone() {
        // We no longer compensate for schedule slack (minTransferTime) here.
        // It is distributed symmetrically over all preboard and prealight edges.
        State newState = new State(this.vertex, getTimeSeconds(), stateData.opt.reversedClone());
        newState.stateData.tripTimes = stateData.tripTimes;
        newState.stateData.initialWaitTime = stateData.initialWaitTime;
        // TODO Check if those two lines are needed:
        newState.stateData.usingRentedBike = stateData.usingRentedBike;
        newState.stateData.carParked = stateData.carParked;
        return newState;
    }

    public void dumpPath() {
        System.out.printf("---- FOLLOWING CHAIN OF STATES ----\n");
        State s = this;
        while (s != null) {
            System.out.printf("%s via %s by %s\n", s, s.backEdge, s.getBackMode());
            s = s.backState;
        }
        System.out.printf("---- END CHAIN OF STATES ----\n");
    }

    public long getTimeInMillis() {
        return time;
    }

    // symmetric prefix check
    public boolean routeSequencePrefix (State that) {
        AgencyAndId[] rs0 = this.stateData.routeSequence;
        AgencyAndId[] rs1 = that.stateData.routeSequence;
        if (rs0 == rs1)
            return true;
        int n = rs0.length < rs1.length ? rs0.length : rs1.length;
        for (int i = 0; i < n; i++)
            if (rs0[i] != rs1[i])
                return false;
        return true;
    }

    // symmetric subset check
    public boolean routeSequenceSubsetSymmetric (State that) {
        AgencyAndId[] rs0 = this.stateData.routeSequence;
        AgencyAndId[] rs1 = that.stateData.routeSequence;
        if (rs0 == rs1)
            return true;
        AgencyAndId[] shorter, longer;
        if (rs0.length < rs1.length) {
            shorter = rs0;
            longer  = rs1;
        } else {
            shorter = rs1;
            longer  = rs0;
        }
        /* bad complexity, but these are tiny arrays */
        for (AgencyAndId ais : shorter) {
            boolean match = false;
            for (AgencyAndId ail : longer) {
                if (ais == ail) {
                    match = true;
                    break;
                }
            }
            if (!match) return false;
        }
        return true;
    }

    // subset check: is this a subset of that?
    public boolean routeSequenceSubset (State that) {
        AgencyAndId[] rs0 = this.stateData.routeSequence;
        AgencyAndId[] rs1 = that.stateData.routeSequence;
        if (rs0 == rs1) return true;
        if (rs0.length > rs1.length) return false;
        /* bad complexity, but these are tiny arrays */
        for (AgencyAndId r0 : rs0) {
            boolean match = false;
            for (AgencyAndId r1 : rs1) {
                if (r0 == r1) {
                    match = true;
                    break;
                }
            }
            if (!match) return false;
        }
        return true;
    }

    public boolean routeSequenceSuperset (State that) {
        return that.routeSequenceSubset(this);
    }

    public double getWalkSinceLastTransit() {
        return walkDistance - stateData.lastTransitWalk;
    }

    public double getWalkAtLastTransit() {
        return stateData.lastTransitWalk;
    }

    public boolean multipleOptionsBefore() {
        boolean foundAlternatePaths = false;
        TraverseMode requestedMode = getNonTransitMode();
        for (Edge out : backState.vertex.getOutgoing()) {
            if (out == backEdge) {
                continue;
            }
            if (!(out instanceof StreetEdge)) {
                continue;
            }
            State outState = out.traverse(backState);
            if (outState == null) {
                continue;
            }
            if (!outState.getBackMode().equals(requestedMode)) {
                //walking a bike, so, not really an exit
                continue;
            }
            // this section handles the case of an option which is only an option if you walk your
            // bike. It is complicated because you will not need to walk your bike until one
            // edge after the current edge.

            //now, from here, try a continuing path.
            Vertex tov = outState.getVertex();
            boolean found = false;
            for (Edge out2 : tov.getOutgoing()) {
                State outState2 = out2.traverse(outState);
                if (outState2 != null && !outState2.getBackMode().equals(requestedMode)) {
                    // walking a bike, so, not really an exit
                    continue;
                }
                found = true;
                break;
            }
            if (!found) {
                continue;
            }

            // there were paths we didn't take.
            foundAlternatePaths = true;
            break;
        }
        return foundAlternatePaths;
    }
    
    public boolean allPathParsersAccept() {
    	PathParser[] parsers = this.stateData.opt.rctx.pathParsers;
    	for (int i = 0; i < parsers.length; i++)
    		if ( ! parsers[i].accepts(pathParserStates[i]))
    			return false;
    	return true;
	}
    		
	public String getPathParserStates() {
		StringBuilder sb = new StringBuilder();
		sb.append("( ");
		for (int i : pathParserStates)
			sb.append(String.format("%02d ", i));
		sb.append(")");
		return sb.toString();
	}

    /** @return the last TripPattern used in this path (which is set when leaving the vehicle). */
    public TripPattern getLastPattern() {
        return stateData.lastPattern;
    }

    public ServiceDay getServiceDay() {
        return stateData.serviceDay;
    }

    public Set<String> getBikeRentalNetworks() {
        return stateData.bikeRentalNetworks;
    }

    /**
     * Reverse the path implicit in the given state, re-traversing all edges in the opposite
     * direction so as to remove any unnecessary waiting in the resulting itinerary. This produces a
     * path that passes through all the same edges, but which may have a shorter overall duration
     * due to different weights on time-dependent (e.g. transit boarding) edges. If the optimize 
     * parameter is false, the path will be reversed but will have the same duration. This is the 
     * result of combining the functions from GraphPath optimize and reverse.
     * 
     * @param optimize Should this path be optimized or just reversed?
     * @param forward Is this an on-the-fly reverse search in the midst of a forward search?
     * @returns a state at the other end (or this end, in the case of a forward search) 
     * of a reversed, optimized path
     */
    public State optimizeOrReverse (boolean optimize, boolean forward) {
        State orig = this;
        State unoptimized = orig;
        State ret = orig.reversedClone();
        long newInitialWaitTime = this.stateData.initialWaitTime;
        PathParser pathParsers[];

        // disable path parsing temporarily
        pathParsers = stateData.opt.rctx.pathParsers;
        stateData.opt.rctx.pathParsers = new PathParser[0];

        Edge edge = null;

        while (orig.getBackState() != null) {
            edge = orig.getBackEdge();
            
            if (optimize) {
                // first board/last alight: figure in wait time in on the fly optimization
                if (edge instanceof TransitBoardAlight &&
                        forward &&
                        orig.getNumBoardings() == 1 &&
                        (
                                // boarding in a forward main search
                                (((TransitBoardAlight) edge).isBoarding() &&                         
                                        !stateData.opt.isArriveBy()) ||
                                // alighting in a reverse main search
                                (!((TransitBoardAlight) edge).isBoarding() &&
                                        stateData.opt.isArriveBy())
                         )
                    ) {

                    ret = ((TransitBoardAlight) edge).traverse(ret, orig.getBackState().getTimeSeconds());
                    newInitialWaitTime = ret.stateData.initialWaitTime;
                }
                else                   
                    ret = edge.traverse(ret);

                if (ret == null) {
                    LOG.warn("Cannot reverse path at edge: " + edge +
                             ", returning unoptimized path. If edge is a " +
                             "PatternInterlineDwell or if there is a time-dependent turn " +
                             "restriction here, this is not totally unexpected; " +
                             "otherwise, you might want to look into it");

                    // re-enable path parsing
                    stateData.opt.rctx.pathParsers = pathParsers;

                    if (forward)
                        return this;
                    else
                        return unoptimized.reverse();
                }
            }
            else {
                StateEditor editor = ret.edit(edge);
                // note the distinction between setFromState and setBackState
                editor.setFromState(orig);

                editor.incrementTimeInSeconds(orig.getAbsTimeDeltaSeconds());
                editor.incrementWeight(orig.getWeightDelta());
                editor.incrementWalkDistance(orig.getWalkDistanceDelta());
                
                // propagate the modes and alerts through to the reversed edge
                editor.setBackMode(orig.getBackMode());
                editor.addAlerts(orig.getBackAlerts());

                if (orig.isBikeRenting() != orig.getBackState().isBikeRenting())
                    editor.setBikeRenting(!orig.isBikeRenting());
                if (orig.isCarParked() != orig.getBackState().isCarParked())
                    editor.setCarParked(!orig.isCarParked());

                editor.setNumBoardings(getNumBoardings() - orig.getNumBoardings());

                ret = editor.makeState();

                //EdgeNarrative origNarrative = orig.getBackEdgeNarrative();
                //EdgeNarrative retNarrative = ret.getBackEdgeNarrative();
                //copyExistingNarrativeToNewNarrativeAsAppropriate(origNarrative, retNarrative);
            }
            
            orig = orig.getBackState();
        }
            
        // re-enable path parsing
        stateData.opt.rctx.pathParsers = pathParsers;

        if (forward) {
            State reversed = ret.reverse();
            if (getWeight() <= reversed.getWeight())
                LOG.warn("Optimization did not decrease weight: before " + this.getWeight()
                        + " after " + reversed.getWeight());
            if (getElapsedTimeSeconds() != reversed.getElapsedTimeSeconds())
                LOG.warn("Optimization changed time: before " + this.getElapsedTimeSeconds() + " after "
                        + reversed.getElapsedTimeSeconds());
            if (getActiveTime() <= reversed.getActiveTime())
                // NOTE: this can happen and it isn't always bad (i.e. it doesn't always mean that
                // reverse-opt got called when it shouldn't have). Imagine three lines A, B and C
                // A trip takes line A at 7:00 and arrives at the first transit center at 7:30, where line
                // B is boarded at 7:40 to another transit center with an arrival at 8:00. At 8:30, line C
                // is boarded. Suppose line B runs every ten minutes and the other two run every hour. The
                // optimizer will optimize the B->C connection, moving the trip on line B forward
                // ten minutes. However, it will not be able to move the trip on Line A forward because
                // there is not another possible trip. The waiting time will get pushed towards the
                // the beginning, but not all the way.
                LOG.warn("Optimization did not decrease active time: before "
                        + this.getActiveTime() + " after " + reversed.getActiveTime()
                        + ", boardings: " + this.getNumBoardings());
            if (reversed.getWeight() < this.getBackState().getWeight())
                // This is possible; imagine a trip involving three lines, line A, line B and
                // line C. Lines A and C run hourly while Line B runs every ten minute starting
                // at 8:55. The user boards line A at 7:00 and gets off at the first transfer point
                // (point u) at 8:00. The user then boards the first run of line B at 8:55, an optimal
                // transfer since there is no later trip on line A that could have been taken. The user
                // deboards line B at point v at 10:00, and boards line C at 10:15. This is a
                // non-optimal transfer; the trip on line B can be moved forward 10 minutes. When
                // that happens, the first transfer becomes non-optimal (8:00 to 9:05) and the trip
                // on line A can be moved forward an hour, thus moving 55 minutes of waiting time
                // from a previous state to the beginning of the trip where it is significantly
                // cheaper.
                LOG.warn("Weight has been reduced enough to make it run backwards, now:"
                        + reversed.getWeight() + " backState " + getBackState().getWeight() + ", "
                        + "number of boardings: " + getNumBoardings());
            if (getTimeSeconds() != reversed.getTimeSeconds())
                LOG.warn("Times do not match");
            if (Math.abs(getWeight() - reversed.getWeight()) > 1
                    && newInitialWaitTime == stateData.initialWaitTime)
                LOG.warn("Weight is changed (before: " + getWeight() + ", after: "
                        + reversed.getWeight() + "), initial wait times " + "constant at "
                        + newInitialWaitTime);
            if (newInitialWaitTime != reversed.stateData.initialWaitTime)
                LOG.warn("Initial wait time not propagated: is "
                        + reversed.stateData.initialWaitTime + ", should be " + newInitialWaitTime);

            // copy the path parser states so this path is not thrown out going forward
//            reversed.pathParserStates = 
//                    Arrays.copyOf(this.pathParserStates, this.pathParserStates.length, newLength);
            
            // copy things that didn't get copied
            reversed.initializeFieldsFrom(this);
            return reversed;
        }
        else
            return ret;
    }

    /**
     * Reverse-optimize a path after it is complete, by default
     */
    public State optimize() {
        return optimizeOrReverse(true, false);
    }

    /**
     * Reverse a path
     */
    public State reverse() {
        return optimizeOrReverse(false, false);
    }
    
    /**
     * After reverse-optimizing, many things are not set. Set them from the unoptimized state.
     * @param o The other state to initialize things from.
     */
    private void initializeFieldsFrom (State o) {
        StateData currentStateData = this.stateData;
        
        // easier to clone and copy back, plus more future proof
        this.stateData = o.stateData.clone();
        this.stateData.initialWaitTime = currentStateData.initialWaitTime;
        // this will get re-set on the next alight (or board in a reverse search)
        this.stateData.lastNextArrivalDelta = -1;
    }

    public boolean getReverseOptimizing () {
        return stateData.opt.reverseOptimizing;
    }

    public double getOptimizedElapsedTimeSeconds() {
        return getElapsedTimeSeconds() - stateData.initialWaitTime;
    }
}<|MERGE_RESOLUTION|>--- conflicted
+++ resolved
@@ -475,10 +475,6 @@
         return stateData.opt;
     }
     
-<<<<<<< HEAD
-    /* will return BICYCLE if routing with an owned bicycle, or if at this state the user is holding
-     * on to a rented bicycle. */
-=======
     /**
      * This method is on State rather than RoutingRequest because we care whether the user is in
      * possession of a rented bike.
@@ -486,7 +482,6 @@
      * @return BICYCLE if routing with an owned bicycle, or if at this state the user is holding on
      *         to a rented bicycle.
      */
->>>>>>> 4aec2546
     public TraverseMode getNonTransitMode() {
         return stateData.nonTransitMode;
     }
