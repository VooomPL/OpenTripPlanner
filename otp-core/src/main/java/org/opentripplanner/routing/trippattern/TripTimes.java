/* This program is free software: you can redistribute it and/or
 modify it under the terms of the GNU Lesser General Public License
 as published by the Free Software Foundation, either version 3 of
 the License, or (at your option) any later version.

 This program is distributed in the hope that it will be useful,
 but WITHOUT ANY WARRANTY; without even the implied warranty of
 MERCHANTABILITY or FITNESS FOR A PARTICULAR PURPOSE.  See the
 GNU General Public License for more details.

 You should have received a copy of the GNU General Public License
 along with this program.  If not, see <http://www.gnu.org/licenses/>. */

package org.opentripplanner.routing.trippattern;

import java.io.Serializable;
import java.util.Arrays;
import java.util.Comparator;
import java.util.List;

import lombok.AllArgsConstructor;
import lombok.Getter;

import org.onebusaway.gtfs.model.Stop;
import org.onebusaway.gtfs.model.StopTime;
import org.onebusaway.gtfs.model.Trip;
import org.opentripplanner.common.MavenVersion;
<<<<<<< HEAD
=======
import org.opentripplanner.gtfs.BikeAccess;
>>>>>>> 2d9facb2
import org.opentripplanner.routing.core.RoutingRequest;
import org.opentripplanner.routing.core.ServiceDay;
import org.opentripplanner.routing.core.State;
import org.opentripplanner.routing.core.StopTransfer;
import org.opentripplanner.routing.core.TransferTable;
import org.opentripplanner.routing.edgetype.TimedTransferEdge;
import org.opentripplanner.routing.request.BannedStopSet;
import org.slf4j.Logger;
import org.slf4j.LoggerFactory;

/**
 * A TripTimes represents the arrival and departure times for a single trip in an Timetable. It
 * is carried along by States when routing to ensure that they have a consistent, fast view of the
 * trip when realtime updates are being applied.
 * All times are expressed as seconds since midnight (as in GTFS). The indexes into a StopTimes are
 * not stop indexes, but inter-stop segment ("hop") indexes, so hop 0 refers to the hop between
 * stops 0 and 1, and arrival 0 is actually an arrival at stop 1. The main reason for this is that
 * it saves two extra array elements in every stopTimes. It might be worth it to just use stop
 * indexes everywhere for simplicity.
 */
public class TripTimes implements Serializable {
    private static final long serialVersionUID = MavenVersion.VERSION.getUID();
    private static final Logger LOG = LoggerFactory.getLogger(TripTimes.class);

    public static final int PASSED = -1;
    public static final int CANCELED = -2;

    /** The trips whose arrivals and departures are represented by this TripTimes */
    @Getter private final Trip trip;

    /**
     * Both trip_headsign and stop_headsign (per stop on a particular trip) are optional GTFS
     * fields. If the headsigns array is null, we will report the trip_headsign (which may also
     * be null) at every stop on the trip. If all the stop_headsigns are the same as the
     * trip_headsign we may also set the headsigns array to null to save space.
     */
    private final String[] headsigns;

    /**
     * The time in seconds after midnight at which the vehicle should begin traversing each
     * inter-stop segment ("hop") according to the original schedule. Field is non-final to support
     * compaction.
     */
    private int[] scheduledDepartureTimes;

    /**
     * The time in seconds after midnight at which the vehicle should arrive at the end of each
     * inter-stop segment ("hop") according to the original schedule. A null value indicates that
     * all dwells are 0-length, and arrival times are to be derived from the departure times array.
     * Field is non-final to support compaction.
     */
    private int[] scheduledArrivalTimes;

    /**
     * The time in seconds after midnight at which the vehicle begins traversing each inter-stop
     * segment ("hop"). A null value indicates that the original schedule still applies. Field is
     * non-final to support compaction.
     */
    private int[] departureTimes;

    /**
     * The time in seconds after midnight at which the vehicle arrives at the end of each
     * inter-stop segment ("hop"). A null value indicates that arrival times are to be derived from
     * the departure times array or the original schedule. Field is non-final to support compaction.
     */
    private int[] arrivalTimes;

    private int[] stopSequences;

    /**
     * The provided stopTimes are assumed to be pre-filtered, valid, and monotonically increasing.
     */
    public TripTimes(Trip trip, List<StopTime> stopTimes) {
        this.trip = trip;
        int nStops = stopTimes.size();
        int nHops = nStops - 1;
        scheduledDepartureTimes = new int[nHops];
        scheduledArrivalTimes = new int[nHops];
        stopSequences = new int[nStops];
        // this might be clearer if time array indexes were stops instead of hops
        for (int hop = 0; hop < nHops; hop++) {
            scheduledDepartureTimes[hop] = stopTimes.get(hop).getDepartureTime();
            scheduledArrivalTimes[hop] = stopTimes.get(hop + 1).getArrivalTime();
        }
        for (int stop = 0; stop < nStops; stop++) {
            StopTime stopTime = stopTimes.get(stop);
            stopSequences[stop] = stopTime.getStopSequence();
        }
        this.headsigns = makeHeadsignsArray(stopTimes);
        // If all dwell times are 0, arrival times array is not needed. Attempt to save some memory.
        this.compact();
    }

    /** This copy constructor does not copy the actual times, only the scheduled times. */
    public TripTimes(TripTimes object) {
        this.trip = object.trip;
        this.headsigns = object.headsigns;
        this.scheduledDepartureTimes = object.scheduledDepartureTimes;
        this.scheduledArrivalTimes = object.scheduledArrivalTimes;
        this.stopSequences = object.stopSequences;
    }

    /**
     * @return either an array of headsigns (one for each stop on this trip) or null if the
     * headsign is the same at all stops (including null) and can be found in the Trip object.
     */
    private String[] makeHeadsignsArray(List<StopTime> stopTimes) {
        String tripHeadsign = trip.getTripHeadsign();
        boolean useStopHeadsigns = false;
        if (tripHeadsign == null) {
            useStopHeadsigns = true;
        } else {
            for (StopTime st : stopTimes) {
                if ( ! (tripHeadsign.equals(st.getStopHeadsign()))) {
                    useStopHeadsigns = true;
                    break;
                }
            }
        }
        if (!useStopHeadsigns) {
            return null; //defer to trip_headsign
        }
        boolean allNull = true;
        int i = 0;
        String[] hs = new String[stopTimes.size()];
        for (StopTime st : stopTimes) {
            String headsign = st.getStopHeadsign();
            hs[i++] = headsign;
            if (headsign != null) allNull = false;
        }
        if (allNull) {
            return null;
        } else {
            return hs;
        }
    }

    /** @return the number of inter-stop segments (hops) on this trip */
    public int getNumHops() {
        // The arrivals array may not be present, and the departures array may have grown by 1 due
        // to compaction, so we can't directly use array lengths as an indicator of number of hops.
        if (scheduledArrivalTimes == null) {
            return scheduledDepartureTimes.length - 1;
        } else {
            return scheduledArrivalTimes.length;
        }
    }

    /**
     * @return the time in seconds after midnight at which the vehicle should begin traversing each
     * inter-stop segment ("hop") according to the original schedule.
<<<<<<< HEAD
     */
    public int getScheduledDepartureTime(int hop) {
        return scheduledDepartureTimes[hop];
    }

    /**
     * @return the time in seconds after midnight at which the vehicle should arrive at the end of
     * each inter-stop segment ("hop") according to the original schedule.
     */
=======
     */
    public int getScheduledDepartureTime(int hop) {
        return scheduledDepartureTimes[hop];
    }

    /**
     * @return the time in seconds after midnight at which the vehicle should arrive at the end of
     * each inter-stop segment ("hop") according to the original schedule.
     */
>>>>>>> 2d9facb2
    public int getScheduledArrivalTime(int hop) {
        if (scheduledArrivalTimes == null) {
            return scheduledDepartureTimes[hop + 1];
        } else {
            return scheduledArrivalTimes[hop];
        }
    }

    /**
     * @return the time in seconds after midnight at which the vehicle begins traversing each
     * inter-stop segment ("hop").
     */
    public int getDepartureTime(int hop) {
        if (departureTimes == null) {
            return scheduledDepartureTimes[hop];
        } else {
            return departureTimes[hop];
        }
    }
<<<<<<< HEAD

    /**
     * @return the time in seconds after midnight at which the vehicle arrives at the end of each
     * inter-stop segment ("hop"). A null value indicates that all dwells are 0-length, and arrival
     * times are to be derived from the departure times array.
     */
    public int getArrivalTime(int hop) {
        if (departureTimes == null) {
            return getScheduledArrivalTime(hop);
        } else if (arrivalTimes == null) {
            return departureTimes[hop + 1];
        } else {
            return arrivalTimes[hop];
        }
    }

    /**
     * It all depends whether we store pointers to the enclosing Timetable...
     */
=======

    /**
     * @return the time in seconds after midnight at which the vehicle arrives at the end of each
     * inter-stop segment ("hop"). A null value indicates that all dwells are 0-length, and arrival
     * times are to be derived from the departure times array.
     */
    public int getArrivalTime(int hop) {
        if (departureTimes == null) {
            return getScheduledArrivalTime(hop);
        } else if (arrivalTimes == null) {
            return departureTimes[hop + 1];
        } else {
            return arrivalTimes[hop];
        }
    }

    /**
     * It all depends whether we store pointers to the enclosing Timetable...
     */
>>>>>>> 2d9facb2
    public String getHeadsign(int hop) {
        if (headsigns == null) {
            return trip.getTripHeadsign();
        } else {
            return headsigns[hop];
        }
    }

    /** Return the stopSequence for the given stop. */
    public int getStopSequence(int stopIndex) {
        return stopSequences[stopIndex];
    }

    /**
     * @return the amount of time in seconds that the vehicle waits at the stop *before* traversing
     * each inter-stop segment ("hop"). It is undefined for hop 0, and at the end of a trip. A value
     * of -1 indicates such a range error.
     */
    public int getDwellTime(int hop) {
        if (hop <= 0 || hop >= getNumHops()) return -1;
        int arrivalTime = getArrivalTime(hop-1);
        int departureTime = getDepartureTime(hop);
        return departureTime - arrivalTime;
    }

    /**
     * @return the length of time time in seconds that it takes for the vehicle to traverse each
     * inter-stop segment ("hop").
     */
    public int getRunningTime(int hop) {
        int arrivalTime   = getArrivalTime(hop);
        int departureTime = getDepartureTime(hop);

        if(arrivalTime == TripTimes.CANCELED) {
            return 0;
        }

        while(--hop >= 0 && departureTime == TripTimes.CANCELED) {
            departureTime = getDepartureTime(hop);
        }

        if(departureTime == TripTimes.CANCELED) {
            return 0;
        }

        return arrivalTime - departureTime;
    }

    /** @return the difference between the scheduled and actual departure times for this hop. */
    public int getDepartureDelay(int hop) {
        return getDepartureTime(hop) - getScheduledDepartureTime(hop);
    }

    /** @return the difference between the scheduled and actual arrival times for this hop. */
    public int getArrivalDelay(int hop) {
        return getArrivalTime(hop) - getScheduledArrivalTime(hop);
    }

    /**
     * @return true if this TripTimes represents an unmodified, scheduled trip from a published
     * timetable or false if it is a updated, cancelled, or otherwise modified one.
     */
    public boolean isScheduled() {
        return departureTimes == null;
    }

    private String formatSeconds(int s) {
        int m = s / 60;
        s = s % 60;
        int h = m / 60;
        m = m % 60;
        return String.format("%02d:%02d:%02d", h, m, s);
    }

    /** Builds a string concisely representing all departure and arrival times in this TripTimes. */
    public String dumpTimes() {
        StringBuilder sb = new StringBuilder();
        int nHops = this.getNumHops();
        // compaction is multi-layered now
        //sb.append(arrivalTimes == null ? "C " : "U ");
        for (int hop=0; hop < nHops; hop++) {
            String s = String.format("(%d)%8s__%8s", hop, formatSeconds(this.getDepartureTime(hop)),
                    formatSeconds(this.getArrivalTime(hop)));
            sb.append(s);
        }
        return sb.toString();
    }

    /**
     * Request that this TripTimes be analyzed and its memory usage reduced if possible. Replaces
     * the arrivals array with null if all dwell times are zero.
     * @return whether or not compaction occurred.
     */
    public boolean compact() {
        return compactScheduledArrivalsAndDepartures() || compactArrivalsAndDepartures();
    }

    private boolean compactScheduledArrivalsAndDepartures() {
        if (scheduledArrivalTimes == null) return false;
        // use scheduledArrivalTimes to determine number of hops because scheduledDepartureTimes may
        // have grown by 1 due to successive compact/decompact operations
        int nHops = scheduledArrivalTimes.length;
        // dwell time is undefined for hop 0, because there is no arrival for hop -1
        for (int hop = 1; hop < nHops; hop++) {
            if (this.getDwellTime(hop) != 0) {
                LOG.trace("compact failed: nonzero dwell time before hop {}", hop);
                return false;
            }
        }
        // extend scheduledDepartureTimes array by 1 to hold final arrival time
        scheduledDepartureTimes = Arrays.copyOf(scheduledDepartureTimes, nHops+1);
        scheduledDepartureTimes[nHops] = scheduledArrivalTimes[nHops-1];
        scheduledArrivalTimes = null;
        return true;
    }

    public boolean compactArrivalsAndDepartures() {
        if (arrivalTimes == null || departureTimes == null) return false;
        // use arrivalTimes to determine number of hops because departureTimes may have grown by 1
        // due to successive compact/decompact operations
        int nHops = arrivalTimes.length;
        // dwell time is undefined for hop 0, because there is no arrival for hop -1
        for (int hop = 1; hop < nHops; hop++) {
            if (this.getDwellTime(hop) != 0) {
                LOG.trace("compact failed: nonzero dwell time before hop {}", hop);
                return false;
            }
        }
        // extend departureTimes array by 1 to hold final arrival time
        departureTimes = Arrays.copyOf(departureTimes, nHops+1);
        departureTimes[nHops] = arrivalTimes[nHops-1];
        arrivalTimes = null;
        return true;
    }

    public void compactStopSequence(TripTimes firstTripTime) {
        if(firstTripTime.stopSequences == null || stopSequences == null) {
            return;
        } else if(firstTripTime.stopSequences.equals(stopSequences)) {
            stopSequences = firstTripTime.stopSequences;
        }
    }

    /**
     * When creating a scheduled TripTimes or wrapping it in updates, we could potentially imply
     * negative hop or dwell times. We really don't want those being used in routing.
     * This method check that all times are increasing, and issues warnings if this is not the case.
     * @return whether the times were found to be increasing.
     */
    public boolean timesIncreasing() {
        // iterate over the new tripTimes, checking that dwells and hops are positive
        int nHops = getNumHops();
        int prevArr = -1;
        for (int hop = 0; hop < nHops; hop++) {
            int dep = getDepartureTime(hop);
            int arr = getArrivalTime(hop);
            if(arr == CANCELED || dep == CANCELED) {
                continue;
            }

            if (arr < dep) { // negative hop time
                LOG.error("Negative hop time in TripTimes at index {}.", hop);
                return false;
            }
            if (prevArr > dep) { // negative dwell time before this hop
                LOG.error("Negative dwell time in TripTimes at index {}.", hop);
                return false;
            }
            prevArr = arr;
        }
        return true;
    }

    /* STATIC METHODS TAKING TRIPTIMES AS ARGUMENTS */

    /**
     * Binary search method adapted from GNU Classpath Arrays.java (GPL).
     * Range parameters and range checking removed.
     * Search across an array of TripTimes, looking only at a specific hop number.
     *
     * @return the index at which the key was found, or the index of the first value higher than
     * key if it was not found, or a.length if there is no such value. Note that this has been
     * changed from Arrays.binarysearch.
     */
    public static int binarySearchDepartures(TripTimes[] a, int hop, int key) {
        int low = 0;
        int hi = a.length - 1;
        int mid = 0;
        while (low <= hi) {
            mid = (low + hi) >>> 1;
            final int d = a[mid].getDepartureTime(hop);
            if (d == key) {
                return mid;
            } else if (d > key) {
                hi = mid - 1;
            } else {
                // This gets the insertion point right on the last loop.
                low = ++mid;
            }
        }
        return mid;
    }

    /**
     * Binary search method adapted from GNU Classpath Arrays.java (GPL).
     * Range parameters and range checking removed.
     * Search across an array of TripTimes, looking only at a specific hop number.
     *
     * @return the index at which the key was found, or the index of the first value *lower* than
     * key if it was not found, or -1 if there is no such value. Note that this has been changed
     * from Arrays.binarysearch: this is a mirror-image of the departure search algorithm.
     *
     * TODO: I have worked through corner cases but should reverify with some critical distance.
     */
    public static int binarySearchArrivals(TripTimes[] a, int hop, int key) {
        int low = 0;
        int hi = a.length - 1;
        int mid = hi;
        while (low <= hi) {
            mid = (low + hi) >>> 1;
            final int d = a[mid].getArrivalTime(hop);
            if (d == key) {
                return mid;
            } else if (d < key) {
                low = mid + 1;
            } else {
                // This gets the insertion point right on the last loop.
                hi = --mid;
            }
        }
        return mid;
    }

    /**
     * Once a trip has been found departing or arriving at an appropriate time, check whether that
     * trip fits other restrictive search criteria such as bicycle and wheelchair accessibility
     * and transfers with minimum time or forbidden transfers.
     *
<<<<<<< HEAD
     * GTFS bike extensions based on mailing list message at:
     * https://groups.google.com/d/msg/gtfs-changes/QqaGOuNmG7o/xyqORy-T4y0J
     * 2: bikes allowed
     * 1: no bikes allowed
     * 0: no information (same as field omitted)
     *
     * If route OR trip explicitly allows bikes, bikes are allowed.
=======
>>>>>>> 2d9facb2
     * @param stopIndex
     */
    public boolean tripAcceptable(State state0, Stop currentStop, ServiceDay sd, boolean bicycle,
            int stopIndex, boolean boarding) {
        RoutingRequest options = state0.getOptions();
        Trip trip = this.getTrip();
        BannedStopSet banned = options.bannedTrips.get(trip.getId());
        if (banned != null) {
            if (banned.contains(stopIndex)) {
                return false;
            }
        }
        if (options.wheelchairAccessible && trip.getWheelchairAccessible() != 1) {
            return false;
        }
<<<<<<< HEAD
        if (bicycle) {
            if ((trip.getTripBikesAllowed() != 2) &&    // trip does not explicitly allow bikes and
                (trip.getRoute().getBikesAllowed() != 2 // route does not explicitly allow bikes or
                || trip.getTripBikesAllowed() == 1)) {  // trip explicitly forbids bikes
                return false;
            }
=======
        if (bicycle && BikeAccess.fromTrip(trip) != BikeAccess.ALLOWED) {
            return false;
>>>>>>> 2d9facb2
        }

        // Check transfer table rules
        if (state0.getNumBoardings() > 0) {
            // This is not the first boarding, thus a transfer
            TransferTable transferTable = options.getRoutingContext().transferTable;
            // Get the transfer time
            int transferTime = transferTable.getTransferTime(state0.getPreviousStop(),
                    currentStop, state0.getPreviousTrip(), trip, boarding);
            // Check for minimum transfer time and forbidden transfers
            if (transferTime > 0) {
                // There is a minimum transfer time to make this transfer
                int hopIndex = stopIndex - (boarding ? 0 : 1);
                if (boarding) {
                    if (sd.secondsSinceMidnight(state0.getLastAlightedTimeSeconds())
                            + transferTime > getDepartureTime(hopIndex)) {
                        return false;
                    }
                } else {
                    if (sd.secondsSinceMidnight(state0.getLastAlightedTimeSeconds())
                            - transferTime < getArrivalTime(hopIndex)) {
                        return false;
                    }
                }
            } else if (transferTime == StopTransfer.FORBIDDEN_TRANSFER) {
                // This transfer is forbidden
                return false;
            }

            // Check whether back edge is TimedTransferEdge
            if (state0.getBackEdge() instanceof TimedTransferEdge) {
                // Transfer must be of type TIMED_TRANSFER
                if (transferTime != StopTransfer.TIMED_TRANSFER) {
                    return false;
                }
            }
        }

        return true;
    }

    /** Cancel this entire trip */
    public void cancel() {
        departureTimes = new int[getNumHops()];
        Arrays.fill(departureTimes, CANCELED);
        arrivalTimes = departureTimes;
    }

    public void updateDepartureTime(int hop, int time) {
        if (departureTimes == null) createDepartureTimesArray();
        departureTimes[hop] = time;
    }

    public void updateDepartureDelay(int hop, int delay) {
        if (departureTimes == null) createDepartureTimesArray();
        departureTimes[hop] = getScheduledDepartureTime(hop) + delay;
    }

    public void updateArrivalTime(int hop, int time) {
        if (arrivalTimes == null) createArrivalTimesArray();
        arrivalTimes[hop] = time;
    }

    public void updateArrivalDelay(int hop, int delay) {
        if (arrivalTimes == null) createArrivalTimesArray();
        arrivalTimes[hop] = getScheduledArrivalTime(hop) + delay;
    }

    /** Create an array of departure times that's just a copy of the scheduled departure times */
    private void createDepartureTimesArray() {
        departureTimes = Arrays.copyOf(scheduledDepartureTimes, scheduledDepartureTimes.length);
    }

    /** Create an array of arrival times that's just a copy of the scheduled arrival times */
    private void createArrivalTimesArray() {
        if (scheduledArrivalTimes == null) {
            int size = scheduledDepartureTimes.length;  // Is this really the right value? Unsure...
            arrivalTimes = Arrays.copyOfRange(scheduledDepartureTimes, 1, size);
        } else {
            arrivalTimes = Arrays.copyOf(scheduledArrivalTimes, scheduledArrivalTimes.length);
        }
    }

    /* NESTED STATIC CLASSES */

    /** Used for sorting an array of StopTimes based on arrivals for a specific hop. */
    @AllArgsConstructor
    public static class ArrivalsComparator implements Comparator<TripTimes> {
        final int hop;
        @Override public int compare(TripTimes tt1, TripTimes tt2) {
            return tt1.getArrivalTime(hop) - tt2.getArrivalTime(hop);
        }
    }

    /** Used for sorting an array of StopTimes based on departures for a specific hop. */
    @AllArgsConstructor
    public static class DeparturesComparator implements Comparator<TripTimes> {
        final int hop;
        @Override public int compare(TripTimes tt1, TripTimes tt2) {
            return tt1.getDepartureTime(hop) - tt2.getDepartureTime(hop);
        }
    }
}<|MERGE_RESOLUTION|>--- conflicted
+++ resolved
@@ -25,10 +25,7 @@
 import org.onebusaway.gtfs.model.StopTime;
 import org.onebusaway.gtfs.model.Trip;
 import org.opentripplanner.common.MavenVersion;
-<<<<<<< HEAD
-=======
 import org.opentripplanner.gtfs.BikeAccess;
->>>>>>> 2d9facb2
 import org.opentripplanner.routing.core.RoutingRequest;
 import org.opentripplanner.routing.core.ServiceDay;
 import org.opentripplanner.routing.core.State;
@@ -180,7 +177,6 @@
     /**
      * @return the time in seconds after midnight at which the vehicle should begin traversing each
      * inter-stop segment ("hop") according to the original schedule.
-<<<<<<< HEAD
      */
     public int getScheduledDepartureTime(int hop) {
         return scheduledDepartureTimes[hop];
@@ -190,17 +186,6 @@
      * @return the time in seconds after midnight at which the vehicle should arrive at the end of
      * each inter-stop segment ("hop") according to the original schedule.
      */
-=======
-     */
-    public int getScheduledDepartureTime(int hop) {
-        return scheduledDepartureTimes[hop];
-    }
-
-    /**
-     * @return the time in seconds after midnight at which the vehicle should arrive at the end of
-     * each inter-stop segment ("hop") according to the original schedule.
-     */
->>>>>>> 2d9facb2
     public int getScheduledArrivalTime(int hop) {
         if (scheduledArrivalTimes == null) {
             return scheduledDepartureTimes[hop + 1];
@@ -220,7 +205,6 @@
             return departureTimes[hop];
         }
     }
-<<<<<<< HEAD
 
     /**
      * @return the time in seconds after midnight at which the vehicle arrives at the end of each
@@ -240,27 +224,6 @@
     /**
      * It all depends whether we store pointers to the enclosing Timetable...
      */
-=======
-
-    /**
-     * @return the time in seconds after midnight at which the vehicle arrives at the end of each
-     * inter-stop segment ("hop"). A null value indicates that all dwells are 0-length, and arrival
-     * times are to be derived from the departure times array.
-     */
-    public int getArrivalTime(int hop) {
-        if (departureTimes == null) {
-            return getScheduledArrivalTime(hop);
-        } else if (arrivalTimes == null) {
-            return departureTimes[hop + 1];
-        } else {
-            return arrivalTimes[hop];
-        }
-    }
-
-    /**
-     * It all depends whether we store pointers to the enclosing Timetable...
-     */
->>>>>>> 2d9facb2
     public String getHeadsign(int hop) {
         if (headsigns == null) {
             return trip.getTripHeadsign();
@@ -499,16 +462,6 @@
      * trip fits other restrictive search criteria such as bicycle and wheelchair accessibility
      * and transfers with minimum time or forbidden transfers.
      *
-<<<<<<< HEAD
-     * GTFS bike extensions based on mailing list message at:
-     * https://groups.google.com/d/msg/gtfs-changes/QqaGOuNmG7o/xyqORy-T4y0J
-     * 2: bikes allowed
-     * 1: no bikes allowed
-     * 0: no information (same as field omitted)
-     *
-     * If route OR trip explicitly allows bikes, bikes are allowed.
-=======
->>>>>>> 2d9facb2
      * @param stopIndex
      */
     public boolean tripAcceptable(State state0, Stop currentStop, ServiceDay sd, boolean bicycle,
@@ -524,17 +477,8 @@
         if (options.wheelchairAccessible && trip.getWheelchairAccessible() != 1) {
             return false;
         }
-<<<<<<< HEAD
-        if (bicycle) {
-            if ((trip.getTripBikesAllowed() != 2) &&    // trip does not explicitly allow bikes and
-                (trip.getRoute().getBikesAllowed() != 2 // route does not explicitly allow bikes or
-                || trip.getTripBikesAllowed() == 1)) {  // trip explicitly forbids bikes
-                return false;
-            }
-=======
         if (bicycle && BikeAccess.fromTrip(trip) != BikeAccess.ALLOWED) {
             return false;
->>>>>>> 2d9facb2
         }
 
         // Check transfer table rules
