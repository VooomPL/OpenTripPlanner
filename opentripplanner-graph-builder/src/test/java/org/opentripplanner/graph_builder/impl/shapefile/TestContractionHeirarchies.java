/* This program is free software: you can redistribute it and/or
 modify it under the terms of the GNU Lesser General Public License
 as published by the Free Software Foundation, either version 3 of
 the License, or (at your option) any later version.

 This program is distributed in the hope that it will be useful,
 but WITHOUT ANY WARRANTY; without even the implied warranty of
 MERCHANTABILITY or FITNESS FOR A PARTICULAR PURPOSE.  See the
 GNU General Public License for more details.

 You should have received a copy of the GNU General Public License
 along with this program.  If not, see <http://www.gnu.org/licenses/>. */

package org.opentripplanner.graph_builder.impl.shapefile;

import static org.opentripplanner.common.IterableLibrary.filter;

import java.io.File;
import java.net.URL;
import java.util.ArrayList;
import java.util.Arrays;
import java.util.Collection;
import java.util.Collections;
import java.util.Comparator;
import java.util.HashMap;
import java.util.List;
import java.util.Random;

import junit.framework.TestCase;

import org.junit.Test;
import org.onebusaway.gtfs.impl.calendar.CalendarServiceImpl;
import org.onebusaway.gtfs.model.calendar.CalendarServiceData;
import org.opentripplanner.common.DisjointSet;
import org.opentripplanner.common.geometry.GeometryUtils;
import org.opentripplanner.graph_builder.impl.GtfsGraphBuilderImpl;
import org.opentripplanner.graph_builder.model.GtfsBundle;
import org.opentripplanner.graph_builder.model.GtfsBundles;
import org.opentripplanner.routing.algorithm.Dijkstra;
import org.opentripplanner.routing.algorithm.strategies.TrivialRemainingWeightHeuristic;
import org.opentripplanner.routing.contraction.ContractionHierarchy;
import org.opentripplanner.routing.contraction.ContractionHierarchy.PotentialShortcut;
import org.opentripplanner.routing.contraction.ContractionHierarchySet;
import org.opentripplanner.routing.contraction.Shortcut;
import org.opentripplanner.routing.core.OptimizeType;
import org.opentripplanner.routing.core.OverlayGraph;
import org.opentripplanner.routing.core.State;
import org.opentripplanner.routing.core.TraverseMode;
import org.opentripplanner.routing.core.TraverseModeSet;
import org.opentripplanner.routing.core.TraverseOptions;
import org.opentripplanner.routing.graph.Edge;
import org.opentripplanner.routing.edgetype.FreeEdge;
import org.opentripplanner.routing.edgetype.SimpleEdge;
import org.opentripplanner.routing.edgetype.StreetTraversalPermission;
import org.opentripplanner.routing.edgetype.TurnEdge;
import org.opentripplanner.routing.edgetype.loader.NetworkLinker;
import org.opentripplanner.routing.graph.Graph;
import org.opentripplanner.routing.graph.Vertex;
import org.opentripplanner.routing.spt.BasicShortestPathTree;
import org.opentripplanner.routing.spt.GraphPath;
import org.opentripplanner.routing.spt.ShortestPathTree;
import org.opentripplanner.routing.vertextype.IntersectionVertex;
import org.opentripplanner.routing.vertextype.TurnVertex;
import org.opentripplanner.util.TestUtils;

import com.vividsolutions.jts.geom.Coordinate;
import com.vividsolutions.jts.geom.Envelope;
import com.vividsolutions.jts.geom.LineString;
import com.vividsolutions.jts.index.strtree.STRtree;

class ForbiddenEdge extends FreeEdge {
    private static final long serialVersionUID = 1L;

    public ForbiddenEdge(Vertex from, Vertex to) {
        super(from, to);
    }

    @Override
    public State traverse(State s0) {
        return null;
    }
    
}

public class TestContractionHeirarchies extends TestCase {

    @Test
    public void testBasic() {
        /* Somewhere in the Arabian sea.
         * Low latitude avoids potential weirdness from the earth's curvature:
         * the tests assume a perfectly square grid.
         * Positive latitude and longitude for clarity.  
         */
        final double LAT0 = 01.0;
        final double LON0 = 65.0;
        final double STEP = 0.001;
        // number of rows and columns in grid
        final int N = 10;

        Graph graph = new Graph();
        // create a NxN grid of vertices
        Vertex[][] verticesIn = new Vertex[N][];
        Vertex[][] verticesOut = new Vertex[N][];
        for (int y = 0; y < N; ++y) {
            verticesIn[y] = new Vertex[N];
            verticesOut[y] = new Vertex[N];
            for (int x = 0; x < N; ++x) {
                double xc = x * STEP + LON0;
                double yc = y * STEP + LAT0;
                Vertex in = new IntersectionVertex(graph, "(" + x + ", " + y + ") in", xc, yc);
                verticesIn[y][x] = in;

                Vertex out = new IntersectionVertex(graph, "(" + x + ", " + y + ") out", xc, yc);
                verticesOut[y][x] = out;
            }
        }


        /*
         * (i, j) iteration variables are used for: 
         * (y, x) and (lat, lon) respectively when making west-east streets
         * (x, y) and (lon, lat) respectively when making south-north streets
         * 
         * verticesOut are connected to all StreetVertex leading away from the given grid point
         * verticesIn are connected to all StreetVertex leading toward the given grid point
         * Note: this means that in a search, the last TurnEdge at the destination will not be traversed 
         */
        for (int i = 0; i < N; ++i) {
            for (int j = 0; j < N - 1; ++j) {
                double lon = j * STEP + LON0;
                double lat = i * STEP + LAT0;
                double d = 111.111;
                LineString geometry = GeometryUtils.makeLineString(lon, lat, lon + STEP, lat);
                TurnVertex we = new TurnVertex(graph, "a(" + j + ", " + i + ")", geometry, "", d, false, null);
                TurnVertex ew = new TurnVertex(graph, "a(" + j + ", " + i + ")", (LineString) geometry.reverse(), "", d, true, null);
                
                lon = i * STEP + LON0;
                lat = j * STEP + LAT0;
                d = 111.111;
                geometry = GeometryUtils.makeLineString(lon, lat, lon, lat + STEP);
                TurnVertex sn = new TurnVertex(graph, "d(" + i + ", " + j + ")", geometry, "", d, false, null);
                TurnVertex ns = new TurnVertex(graph, "d(" + i + ", " + j + ")", (LineString) geometry.reverse(), "", d, true, null);

                new FreeEdge(verticesOut[i][j], we);
                new FreeEdge(verticesOut[j][i], sn);
                
                new FreeEdge(verticesOut[i][j + 1], ew);
                new FreeEdge(verticesOut[j + 1][i], ns);
                
                new FreeEdge(ew, verticesIn[i][j]);
                new FreeEdge(ns, verticesIn[j][i]);
            
                new FreeEdge(we, verticesIn[i][j + 1]);
                new FreeEdge(sn, verticesIn[j + 1][i]);
                
                assertEquals(we, graph.getVertex(we.getLabel()));
                assertEquals(ew, graph.getVertex(ew.getLabel()));
                assertEquals(sn, graph.getVertex(sn.getLabel()));
                assertEquals(ns, graph.getVertex(ns.getLabel()));
            }
        }

        for (int y = 0; y < N; ++y) {
            for (int x = 0; x < N; ++x) {
                Vertex vertexIn = verticesIn[y][x];
                for (Edge e1: vertexIn.getIncoming()) {
                    Vertex vertexOut = verticesOut[y][x];
                    TurnVertex fromv = (TurnVertex) e1.getFromVertex();
                    for (Edge e2: vertexOut.getOutgoing()) {
                        TurnVertex tov = (TurnVertex) e2.getToVertex();
                        if (tov.getEdgeId().equals(fromv.getEdgeId())) {
                            continue;
                        }
                        new TurnEdge(fromv, tov);
                    }
                    assertTrue(fromv.getDegreeOut() <= 4);
                }
            }
        }
        
        final int graphSize = N * N * 2 + (N * (N - 1) * 4);
        assertEquals(graphSize, graph.getVertices().size());
        
        
        // test Dijkstra
        TraverseOptions options = new TraverseOptions();
        options.optimize = OptimizeType.QUICK;
        options.walkReluctance = 1;
        options.setWalkSpeed(1);

        // test hop limit
        Dijkstra dijkstra = new Dijkstra(verticesOut[0][0], options, graph.getVertex("a(0, 0)"), 3);
        BasicShortestPathTree spt = dijkstra.getShortestPathTree(verticesIn[0][2], 4);
        State v03 = spt.getState(verticesIn[0][3]);
        assertNull(v03);

        dijkstra = new Dijkstra(verticesOut[0][0], options, graph.getVertex("a(0, 0)"), 6);
        spt = dijkstra.getShortestPathTree(verticesIn[0][3], 500);
        v03 = spt.getState(verticesIn[0][3]);
        assertNotNull(v03);

        // test distance limit
        dijkstra = new Dijkstra(verticesOut[0][1], options, verticesIn[0][2]);
        spt = dijkstra.getShortestPathTree(verticesIn[0][3], 20);
        v03 = spt.getState(verticesIn[0][3]);
        assertNull(v03);

        dijkstra = new Dijkstra(verticesOut[0][1], options, verticesIn[0][2]);
        spt = dijkstra.getShortestPathTree(verticesIn[0][3], 130);
        v03 = spt.getState(verticesIn[0][3]);
        assertNotNull(v03);
        
        // test getShortcuts
        
        ContractionHierarchy testch = new ContractionHierarchy(graph, new TraverseOptions(TraverseMode.WALK, OptimizeType.QUICK), 0.0);
        Vertex v = graph.getVertex("a(2, 2)");
        List<PotentialShortcut> shortcuts = testch.getShortcuts(v, true).shortcuts;
        
        assertEquals(16, shortcuts.size());
        
        v = graph.getVertex("(0, 0) in");
        shortcuts = testch.getShortcuts(v, true).shortcuts;
        assertEquals(0, shortcuts.size());

        // test hierarchy construction
        ContractionHierarchy hierarchy = new ContractionHierarchy(graph, new TraverseOptions(TraverseMode.WALK, OptimizeType.QUICK), 1.0);

        assertTrue("remaining vertices = " + hierarchy.corev.size(), hierarchy.corev.size() == 0);

        System.out.println("Contracted");


        // test query
        GraphPath path = hierarchy.getShortestPath(verticesOut[0][0], verticesIn[N - 1][N - 1], 1000000000,
                options);
        assertNotNull(path);

        assertEquals((N - 1) * 2 + 2, path.states.size());


        // test that path is coherent
        for (int i = 0; i < path.states.size() - 1; ++i) {
        	State s = path.states.get(i);
            Vertex sv = s.getVertex();
            Edge e = path.edges.get(i);
            assertSame(e.getFromVertex(), sv);
        }


        options = new TraverseOptions();
<<<<<<< HEAD
        options.optimize = OptimizeType.QUICK;
        options.speed = 1;
=======
        options.optimizeFor = OptimizeType.QUICK;
        options.setWalkSpeed(1);
>>>>>>> c5b837ef
        // Turn off remaining weight heuristic: Unless latitude is very low, heuristic will sometimes 
        // lead algorithm to attempt to reduce distance incorrectly via FreeEdges 
        //options.remainingWeightHeuristic = new TrivialRemainingWeightHeuristic();
        for (int x1 = 0; x1 < N; ++x1) {
            for (int y1 = 0; y1 < N; ++y1) {
                for (int x2 = 0; x2 < N; ++x2) {
                    for (int y2 = 0; y2 < N; ++y2) {
                        if (x1 == x2 && y1 == y2) {
                            continue;
                        }
                        options.setArriveBy(false);
                        path = hierarchy.getShortestPath(verticesOut[y1][x1], verticesIn[y2][x2], 1000000000,
                                options);

                        assertNotNull(path);
//                        assertEquals(Math.abs(x1 - x2) + Math.abs(y1 - y2) + 2, path.states.size());
                        
                        options.setArriveBy(true);
                        path = hierarchy.getShortestPath(verticesOut[y1][x1], verticesIn[y2][x2], 1000000000,
                                options);

                        assertNotNull(path);
//                        assertEquals(Math.abs(x1 - x2) + Math.abs(y1 - y2) + 2, path.states.size());
                    }
                }
            }
        }
    }

    @Test
    @SuppressWarnings("unchecked")
    public void testUDG() {
        final int N = 50;

        Graph graph = new Graph();
        STRtree tree = new STRtree();

        Random random = new Random(1);

        ArrayList<Vertex> vertices = new ArrayList<Vertex>(N);
        for (int i = 0; i < N; ++i) {
            double x = random.nextDouble() * 1000;
            double y = random.nextDouble() * 1000;
            Vertex v = new IntersectionVertex(graph, "(" + x + ", " + y + ")", x, y);
            Envelope env = new Envelope(v.getCoordinate());
            tree.insert(env, v);
            vertices.add(v);
        }

        int expansion = 1;
        for (Vertex v : graph.getVertices()) {
            final Coordinate c = v.getCoordinate();
            Envelope env = new Envelope(c);
            env.expandBy(50 * expansion);
            List<Vertex> nearby = tree.query(env);
            while (nearby.size() < 7) {
                env.expandBy(50);
                expansion += 1;
                nearby = tree.query(env);
            }
            Collections.sort(nearby, new Comparator<Vertex>() {
                public int compare(Vertex a, Vertex b) {
                    return (int) (a.distance(c) - b.distance(c));
                }
            });
            for (Vertex n : nearby.subList(1, 6)) {
                new FreeEdge(v, n);
                new FreeEdge(n, v);
            }
            Vertex badTarget = nearby.get(6);
            new ForbiddenEdge(badTarget, v);
        }

        // ensure that graph is connected
        DisjointSet<Vertex> components = new DisjointSet<Vertex>();
        Vertex last = null;
        for (Vertex v : vertices) {
            for (Edge e: v.getOutgoing()) {
                components.union(v, e.getToVertex());
            }
            last = v;
        }
        int lastKey = components.find(last);
        for (Vertex v : vertices) {
            int key = components.find(v);
            if (key != lastKey) {
                lastKey = components.union(v, last);
                last = v;
                Coordinate c = v.getCoordinate();
                new SimpleEdge(v, last, last.distance(c), 0);
                new SimpleEdge(last, v, last.distance(c), 0);
            }
        }

        ContractionHierarchy hierarchy = new ContractionHierarchy(graph, new TraverseOptions(TraverseMode.WALK, OptimizeType.QUICK), 1.0);

        TraverseOptions options = new TraverseOptions();
        options.optimize = OptimizeType.QUICK;
        options.walkReluctance = 1;
        options.setWalkSpeed(1);
        GraphPath path = hierarchy.getShortestPath(vertices.get(0), vertices.get(1), 0, options);
        assertNotNull(path);
        assertTrue(path.states.size() > 1);
        
        long now = System.currentTimeMillis();
        for (Vertex start : vertices) {
            int j = (int) (Math.random() * vertices.size());
            Vertex end = vertices.get(j);
            if (start == end) {
                continue;
            }
            GraphPath path2 = hierarchy.getShortestPath(start, end, 0, options);
            assertNotNull(path2);
        }
        System.out.println("time per query: " + (System.currentTimeMillis() - now) / 1000.0 / N);
    }

    @SuppressWarnings("unchecked")
    @Test
    public void testNYC() throws Exception {
    	// be sure this date matches your subway gtfs validity period
    	// it could be derived from the Graph's validity dates
        long startTime = TestUtils.dateInSeconds("America/New_York", 2009, 10, 11, 12, 0, 0);
        GraphPath path;
        Graph graph = new Graph();
        ContractionHierarchy hierarchy;
      
        URL resource = getClass().getResource("nyc_streets/streets.shp");
        File file = null;
        if (resource != null) {
            file = new File(resource.getFile());
        } 
        if (file == null || !file.exists()) {
            System.out
                    .println("No New York City basemap; skipping; see comment in TestShapefileStreetGraphBuilderImpl for details");
            return;
        }

        ShapefileFeatureSourceFactoryImpl factory = new ShapefileFeatureSourceFactoryImpl(file);

        ShapefileStreetSchema schema = new ShapefileStreetSchema();
        schema.setIdAttribute("SegmentID");
        schema.setNameAttribute("Street");

        // only featuretyp=0 are streets
        CaseBasedBooleanConverter selector1 = new CaseBasedBooleanConverter("FeatureTyp", false);
        HashMap<String, Boolean> streets = new HashMap<String, Boolean>();
        streets.put("0", true);
        selector1.setValues(streets);

        // also, streets are sometime duplicated
        NullBooleanConverter selector2 = new NullBooleanConverter("SAFStPlace", true);

        schema.setFeatureSelector(new CompositeBooleanConverter(selector1, selector2));

        CaseBasedTraversalPermissionConverter perms = new CaseBasedTraversalPermissionConverter(
                "TrafDir", StreetTraversalPermission.PEDESTRIAN_AND_BICYCLE);

        perms.addPermission("W", StreetTraversalPermission.ALL,
                StreetTraversalPermission.PEDESTRIAN);
        perms.addPermission("A", StreetTraversalPermission.PEDESTRIAN,
                StreetTraversalPermission.ALL);
        perms.addPermission("T", StreetTraversalPermission.ALL, StreetTraversalPermission.ALL);

        schema.setPermissionConverter(perms);

        ShapefileStreetGraphBuilderImpl loader = new ShapefileStreetGraphBuilderImpl();
        loader.setFeatureSourceFactory(factory);
        loader.setSchema(schema);

        loader.buildGraph(graph, new HashMap<Class<?>, Object>());       
        
        // load gtfs 

        resource = getClass().getResource("subway.zip");
        file = null;
        if (resource != null) {
            file = new File(resource.getFile());
        } 
        if (file == null || !file.exists()) {
            System.out
                    .println("No New York City subway GTFS; skipping; see comment in TestShapefileStreetGraphBuilderImpl for details");
            return;
        }

        GtfsGraphBuilderImpl gtfsBuilder = new GtfsGraphBuilderImpl();
        GtfsBundle bundle = new GtfsBundle();
        bundle.setPath(file);

        ArrayList<GtfsBundle> bundleList = new ArrayList<GtfsBundle>();
        bundleList.add(bundle); 
        GtfsBundles bundles = new GtfsBundles();
        bundles.setBundles(bundleList);
        gtfsBuilder.setGtfsBundles(bundles);
        
        gtfsBuilder.buildGraph(graph, new HashMap<Class<?>, Object>());

        NetworkLinker nl = new NetworkLinker(graph);
        nl.createLinkage();

        TraverseOptions options = new TraverseOptions();
        options.setModes(new TraverseModeSet(TraverseMode.WALK, TraverseMode.SUBWAY));
        options.optimize = OptimizeType.QUICK;
        
        options.setRoutingContext(graph);
        
        Vertex start1 = graph.getVertex("0072480");
        Vertex end1 = graph.getVertex("0032341");

        assertNotNull(end1);
        assertNotNull(start1);
        
        ShortestPathTree shortestPathTree = AStar.getShortestPathTree(graph, start1, end1, startTime, options);
        path = shortestPathTree.getPath(end1, true);
        assertNotNull(path);

        boolean subway1 = false;
        for (State state : path.states) {
        	if (state.getBackEdge() == null) 
        		continue;
        	System.out.println(state.getBackEdgeNarrative().getMode());
            if (TraverseMode.SUBWAY.equals(state.getBackEdgeNarrative().getMode())) {
                subway1 = true;
                break;
            }
        }
        assertTrue("Path must take subway", subway1);

        ContractionHierarchySet chs = new ContractionHierarchySet();
        chs.addTraverseOptions(new TraverseOptions(TraverseMode.WALK, OptimizeType.QUICK));
        chs.setContractionFactor(0.50);
        chs.setGraph(graph);
        chs.build();
        graph.setHierarchies(chs);
        
        graph.save(new File("/tmp/contracted"));

        graph = Graph.load(new File("/tmp/contracted"), Graph.LoadLevel.FULL);
        chs = graph.getHierarchies();
        hierarchy = chs.getHierarchy(options);
        assertNotNull(hierarchy);
        
        // find start and end vertices
        Vertex start = null;
        Vertex end = null;

        start = graph.getVertex("0072480");
        end = graph.getVertex("0032341");

        path = hierarchy.getShortestPath(start, end, 0, options);
        assertNotNull(path);

        GraphPath pathWithSubways = hierarchy.getShortestPath(start, end, startTime, options);
        assertNotNull(pathWithSubways);
        boolean subway = false;
        for (State state : pathWithSubways.states) {
        	if (state.getBackEdge() == null) 
        		continue;
            if (TraverseMode.SUBWAY.equals(state.getBackEdgeNarrative().getMode())) {
                subway = true;
                break;
            }
        }
        assertTrue("Path must take subway", subway);

        
        //try reverse routing
        options.setArriveBy(true);
        pathWithSubways = hierarchy.getShortestPath(start, end, startTime, options);
        assertNotNull("Reverse path must be found", pathWithSubways);
        subway = false;
        for (State state : pathWithSubways.states) {
        	if (state.getBackEdge() == null) 
        		continue;
            if (TraverseMode.SUBWAY.equals(state.getBackEdgeNarrative().getMode())) {
                subway = true;
                break;
            }
        }
        assertTrue("Reverse path must take subway", subway);

        options.setArriveBy(false);
        
        // test max time 
        options.worstTime = startTime + 60 * 90; //an hour and a half is too much time

        path = hierarchy.getShortestPath(start, end, startTime,
                options);
        assertNotNull(path);
            
        options.worstTime = startTime + 60; //but one minute is not enough

        path = hierarchy.getShortestPath(start, end, startTime,
                options);
        assertNull(path);        
        
        
        long now = System.currentTimeMillis();
        int i = 0;
        int notNull = 0;
        Collection<Vertex> chv = hierarchy.chv;
        Collection<Vertex> vertices = graph.getVertices();
               
        
        DisjointSet<Vertex> components = new DisjointSet<Vertex>();
        for (Vertex v : vertices) {
            for (Edge e: v.getOutgoing()) {
                components.union(v, e.getToVertex());
            }
        }
        
        // verticesOut will be the largest connected component
        ArrayList<Vertex> verticesOut = new ArrayList<Vertex>();
        for (Vertex v : vertices) {
            int componentSize = components.size(components.find(v));
            if (componentSize > chv.size() / 2) {
                if (v.getDegreeOut() != 0) {
                    verticesOut.add(v);
                }
            }
        }
        
        assertTrue(verticesOut.size() > 0);
        
        //nyc has islands
        assertTrue(vertices.size() > verticesOut.size());
        vertices = verticesOut;
        
        Random random = new Random(0);
        
        // find 100 origin-destination pairs
        for (Vertex orig : vertices) {
            if (++i == 100) {
                //only look at 100 pairs of vertices
                break; 
            }
            // make sure origin is on the up graph
            if (! chv.contains(orig) || orig.getDegreeOut() < 1) {
                --i;
                continue;
            }
            Vertex dest = null;
            while (dest == null) {
                int j = (int) (Math.abs((long) random.nextInt()) % verticesOut.size());
                dest = verticesOut.get(j);
                // make sure origin and destination are different
                if (orig.equals(dest)) {
                    continue;
                }
                // make sure destination is on the down graph
                if (! chv.contains(dest) || dest.getDegreeIn() < 1) {
                    dest = null;
                    continue;
                }
            }
            options.setArriveBy(i % 2 == 0); //half of all trips will be reverse trips just for fun
            assertNotNull(orig);
            assertNotNull(dest);
            GraphPath path2 = hierarchy.getShortestPath(orig, dest, startTime, options);
            //assertNotNull(path2);
            if (path2 != null) {
                notNull += 1;
            }
        }

        System.out.println("not null: " + notNull + " of " + i);
        System.out.println("time for 100 shortest paths (on a not-particularly-contracted graph): " + (System.currentTimeMillis() - now) / 1000.0);
        
        //occasionally, a few paths will be null because they start on bridges going out of the city
        assertTrue(notNull / (float) i > 0.95); 
    }

}<|MERGE_RESOLUTION|>--- conflicted
+++ resolved
@@ -37,6 +37,7 @@
 import org.opentripplanner.graph_builder.model.GtfsBundle;
 import org.opentripplanner.graph_builder.model.GtfsBundles;
 import org.opentripplanner.routing.algorithm.Dijkstra;
+import org.opentripplanner.routing.algorithm.GenericAStar;
 import org.opentripplanner.routing.algorithm.strategies.TrivialRemainingWeightHeuristic;
 import org.opentripplanner.routing.contraction.ContractionHierarchy;
 import org.opentripplanner.routing.contraction.ContractionHierarchy.PotentialShortcut;
@@ -248,13 +249,8 @@
 
 
         options = new TraverseOptions();
-<<<<<<< HEAD
         options.optimize = OptimizeType.QUICK;
-        options.speed = 1;
-=======
-        options.optimizeFor = OptimizeType.QUICK;
         options.setWalkSpeed(1);
->>>>>>> c5b837ef
         // Turn off remaining weight heuristic: Unless latitude is very low, heuristic will sometimes 
         // lead algorithm to attempt to reduce distance incorrectly via FreeEdges 
         //options.remainingWeightHeuristic = new TrivialRemainingWeightHeuristic();
@@ -459,15 +455,17 @@
         options.setModes(new TraverseModeSet(TraverseMode.WALK, TraverseMode.SUBWAY));
         options.optimize = OptimizeType.QUICK;
         
-        options.setRoutingContext(graph);
-        
         Vertex start1 = graph.getVertex("0072480");
         Vertex end1 = graph.getVertex("0032341");
 
         assertNotNull(end1);
         assertNotNull(start1);
-        
-        ShortestPathTree shortestPathTree = AStar.getShortestPathTree(graph, start1, end1, startTime, options);
+
+        options.dateTime = startTime;
+        options.setRoutingContext(graph, start1, end1);
+        
+        ShortestPathTree shortestPathTree = new GenericAStar()
+            .getShortestPathTree(options);
         path = shortestPathTree.getPath(end1, true);
         assertNotNull(path);
 
